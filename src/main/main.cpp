/*
 * Copyright. Gaël Dottel, Christoph Hilken, and Jan Peleska 2016 - 2021
 *
 * Licensed under the EUPL V.1.1
 */

#include <string>
#include <chrono>
#include <iostream>
#include <fstream>
#include <iomanip>
#include <chrono>
#include <memory>
#include <random>
#include <stdlib.h>
#include <interface/FsmPresentationLayer.h>
#include <fsm/Dfsm.h>
#include <fsm/Fsm.h>
#include <fsm/FsmNode.h>
#include <fsm/FsmTransition.h>
#include <fsm/IOTrace.h>
#include <fsm/IOTraceContainer.h>
#include <fsm/FsmPrintVisitor.h>
#include <fsm/FsmSimVisitor.h>
#include <fsm/FsmOraVisitor.h>
#include <trees/IOListContainer.h>
#include <trees/IOTreeContainer.h>
#include <trees/OutputTree.h>
#include <trees/TestSuite.h>
#include "json/json.h"
#include "logging/easylogging++.h"
#include "logging/Logging.h"

#include <unistd.h>
#include <errno.h>
#include <string.h>
#include <math.h>
#include <stdio.h>
#include <deque>

using namespace std;
using std::chrono::system_clock;

static const string csvSep = ";";

static string nowText;

static const string ascTestDirectory = "../../../resources/asc-tests/";
static const string ascTestResultDirectory = "../../../resources/asc-test-results/";
static const string ascCsvDirectory = "../../../csv/";

static shared_ptr<FsmPresentationLayer> plTestSpec = make_shared<FsmPresentationLayer>(
            ascTestDirectory + "adaptive-test-in.txt",
            ascTestDirectory + "adaptive-test-out.txt",
            ascTestDirectory + "adaptive-test-state-spec.txt");

static shared_ptr<FsmPresentationLayer> plTestIut = make_shared<FsmPresentationLayer>(
            ascTestDirectory + "adaptive-test-in.txt",
            ascTestDirectory + "adaptive-test-out.txt",
            ascTestDirectory + "adaptive-test-state-iut.txt");


static const string testSepLine = "###################################################################";

enum class TestIteration
{
    INPUT,
    OUTPUT,
    STATE,
    OUTPUT_FAULT,
    TRANSITION_FAULT,
    DEGREE_COMPLETENESS,
    END
};

struct TestIterationHash
{
    template <typename T>
    std::size_t operator()(T t) const
    {
        return static_cast<std::size_t>(t);
    }
};

enum class CsvField
{
    TEST_NAME,
    NUM_STATES,
    NUM_INPUTS,
    NUM_OUTPUTS,
    NUM_D_REACHABLE_STATES,
    NUM_SETS_OF_MAXIMAL_R_DIST_STATES,
    NUM_OUT_FAULTS,
    NUM_TRANS_FAULTS,
    DEGREE_OF_COMPLETENESS,
    DEGREE_OF_NON_DETERMINISM,
    IUT_IS_REDUCTION,
    REMOVED_TRANSITIONS,
    FAIL_TRACE_FOUND,
    FAIL_TRACE_FOUND_SIZE,
    OBSERVED_TRACES_SIZE,
    LONGEST_OBSERVED_TRACE,
    LONGEST_OBSERVED_TRACE_SIZE,
    ADAPTIVE_STATE_COUNTING_RESULT,
    CREATE_RANDOM_FSM_SEED,
    CREATE_MUTANT_SEED,
    ITERATIONS,
    DURATION_MS,
    DURATION_M,
    PASS,
    END,
    BEGIN = TEST_NAME
};

struct CsvFieldHash
{
    template <typename T>
    std::size_t operator()(T t) const
    {
        return static_cast<std::size_t>(t);
    }
};

static map<CsvField, string> csvHeaders;
static map<TestIteration, string> csvIterations;
static unordered_map<TestIteration, unordered_map<CsvField, deque<string>, CsvFieldHash>, TestIterationHash> csvContent;

void initCsvHeaders()
{
    csvHeaders.insert(make_pair(CsvField::TEST_NAME, "testName"));
    csvHeaders.insert(make_pair(CsvField::NUM_STATES, "numStates"));
    csvHeaders.insert(make_pair(CsvField::NUM_INPUTS, "numInputs"));
    csvHeaders.insert(make_pair(CsvField::NUM_OUTPUTS, "numOutputs"));
    csvHeaders.insert(make_pair(CsvField::NUM_D_REACHABLE_STATES, "numDReachableStates"));
    csvHeaders.insert(make_pair(CsvField::NUM_SETS_OF_MAXIMAL_R_DIST_STATES, "numSetsOfMaximalRDistStates"));
    csvHeaders.insert(make_pair(CsvField::NUM_OUT_FAULTS, "numOutFaults"));
    csvHeaders.insert(make_pair(CsvField::NUM_TRANS_FAULTS, "numTransFaults"));
    csvHeaders.insert(make_pair(CsvField::DEGREE_OF_COMPLETENESS, "degreeOfCompleteness"));
    csvHeaders.insert(make_pair(CsvField::DEGREE_OF_NON_DETERMINISM, "degreeOfNonDeterminism"));
    csvHeaders.insert(make_pair(CsvField::IUT_IS_REDUCTION, "iutIsReduction"));
    csvHeaders.insert(make_pair(CsvField::REMOVED_TRANSITIONS, "removedTransitions"));
    csvHeaders.insert(make_pair(CsvField::FAIL_TRACE_FOUND, "failTraceFound"));
    csvHeaders.insert(make_pair(CsvField::FAIL_TRACE_FOUND_SIZE, "failTraceFoundSize"));
    csvHeaders.insert(make_pair(CsvField::OBSERVED_TRACES_SIZE, "observedTracesSize"));
    csvHeaders.insert(make_pair(CsvField::LONGEST_OBSERVED_TRACE, "longestObservedTrace"));
    csvHeaders.insert(make_pair(CsvField::LONGEST_OBSERVED_TRACE_SIZE, "longestObservedTraceSize"));
    csvHeaders.insert(make_pair(CsvField::ADAPTIVE_STATE_COUNTING_RESULT, "adaptiveStateCountingResult"));
    csvHeaders.insert(make_pair(CsvField::CREATE_RANDOM_FSM_SEED, "createRandomFsmSeed"));
    csvHeaders.insert(make_pair(CsvField::CREATE_MUTANT_SEED, "createMutantSeed"));
    csvHeaders.insert(make_pair(CsvField::ITERATIONS, "iterations"));
    csvHeaders.insert(make_pair(CsvField::DURATION_MS, "durationMS"));
    csvHeaders.insert(make_pair(CsvField::DURATION_M, "durationM"));
    csvHeaders.insert(make_pair(CsvField::PASS, "pass"));
}

void initCsvIterations()
{
    csvIterations.insert(make_pair(TestIteration::INPUT, "Inputs"));
    csvIterations.insert(make_pair(TestIteration::OUTPUT, "Outputs"));
    csvIterations.insert(make_pair(TestIteration::STATE, "States"));
    csvIterations.insert(make_pair(TestIteration::OUTPUT_FAULT, "Outout Faults"));
    csvIterations.insert(make_pair(TestIteration::TRANSITION_FAULT, "Transition Faults"));
    csvIterations.insert(make_pair(TestIteration::DEGREE_COMPLETENESS, "Degree of Completeness"));
}

string initialize()
{
    initCsvHeaders();
    initCsvIterations();

    const system_clock::time_point now = system_clock::now();
    std::time_t tNow = system_clock::to_time_t(now);
    char nowTextRaw[21];
    struct tm buf;
    strftime(nowTextRaw, 21, "%Y-%m-%d--%H-%M-%S", localtime_r(&tNow, &buf));
    return string(nowTextRaw);
}

struct CsvConfig
{
    bool logEveryIteration = false;
    TestIteration context = TestIteration::END;
    vector<CsvField> fieldsContext;
    vector<CsvField> fieldsEveryIteration;
};

struct LoggingConfig
{
    bool toDot = false;
    bool toFsm = false;
    bool printSetsOfMaximalRDistStates = false;
    bool printObservedTraces = false;
};

struct AdaptiveTestConfigDebug
{
    string prefix = "DEBUG";
    int numStates;
    int numInput;
    int numOutput;
    int numOutFaults;
    int numTransFaults;
    unsigned int createRandomFsmSeed;
    unsigned int createMutantSeed;
    bool createReduction;
    float degreeOfCompleteness;
    float maxDegreeOfNonDeterminism;
    CsvConfig csvConfig;
    LoggingConfig loggingConfig;
};

struct AdaptiveTestConfig
{

    // Required
    string testName;
    int numFsm = -1;
    int maxInput = -1;
    int maxOutput = -1;
    int maxStates = -1;
    int maxOutFaults = -1;
    int maxTransFaults = -1;

    bool createReduction = false;

    float minDegreeOfCompleteness = 1.0f;
    float maxDegreeOfCompleteness = 1.0f;


    float maxDegreeOfNonDeterminism = 1.0f;

    // Optional
    CsvConfig csvConfig;
    int minStates = 2;
    int minInput = 2;
    int minOutput = 2;
    int minOutFaults = 1;
    int minTransFaults = 1;
    unsigned int seed = 0;
    bool dontTestReductions = false;
    // The mutant has to comply with the given parameters.
    bool forceTestParameters = true;
    LoggingConfig loggingConfig;
};

struct AdaptiveTestResult
{
    string testName;
    int numStates = -2;
    int numInputs = -2;
    int numOutputs = -2;
    int numDReachableStates = -1;
    vector<vector<shared_ptr<FsmNode>>> setsOfMaximalRDistStates;
    int numSetsOfMaximalRDistStates;
    int numOutFaults = -1;
    int numTransFaults = -1;
    float degreeOfCompleteness = -1;
    float degreeOfNonDeterminism = -1;
    bool iutIsReduction;
    int removedTransitions = -1;
    shared_ptr<IOTrace> failTraceFound;
    IOTraceContainer observedTraces;
    int numObservedTraces;
    shared_ptr<IOTrace> longestObservedTrace;
    bool adaptiveStateCountingResult;
    unsigned createRandomFsmSeed = 0;
    unsigned createMutantSeed = 0;
    int iterations = -1;
    long durationMS = -1;
    long durationM = -1;
    bool pass = 0;
};

void assertInconclusive(string tc, string comment = "") {
    
    string sVerdict("INCONCLUSIVE");
    CLOG(INFO, logging::testParameters) << sVerdict << ": " << tc << " : " << comment <<  endl;
}

void fsmlib_assert(string tc, bool verdict, string comment = "") {
    
    string out = (verdict) ? "PASS" : "FAIL";
    out += ": " + tc;
    if (!comment.empty())
    {
        out += ": " + comment;
    }

<<<<<<< HEAD
void test1() {
    
    cout << "TC-DFSM-0001 Show that Dfsm.applyDet() deals correctly with incomplete DFSMs "
    << endl;
    
    shared_ptr<FsmPresentationLayer> pl = make_shared<FsmPresentationLayer>();
    Dfsm d("../../../resources/TC-DFSM-0001.fsm",pl,"m1");
    d.toDot("TC-DFSM-0001");
    
    vector<int> inp;
    inp.push_back(1);
    inp.push_back(0);
    inp.push_back(0);
    inp.push_back(0);
    inp.push_back(1);
    
    
    InputTrace i(inp,pl);
    
    cout << "InputTrace = " << i << endl;
    
    
    IOTrace t = d.applyDet(i);
    
    cout << "IOTrace t = " << t << endl;
    
    vector<int> vIn = t.getInputTrace().get();
    vector<int> vOut = t.getOutputTrace().get();
    fsmlib_assert("TC-DFSM-0001",vIn.size() == 4
           and vOut.size() == 4
           and vOut[0] == 2
           and vOut[1] == 0
           and vOut[2] == 2
           and vOut[3] == 2,
           "For input trace 1.0.0.0.1, the output trace is 2.0.2.2");
    
    
    inp.insert(inp.begin(),9);
    InputTrace j(inp,pl);
    IOTrace u = d.applyDet(j);
    cout << "IOTrace u = " << u << endl;
    fsmlib_assert("TC-DFSM-0001",
           u.getOutputTrace().get().size() == 0 and
           u.getInputTrace().get().size() == 0,
           "For input trace 9, the output trace is empty.");
=======
    CLOG(INFO, logging::testParameters) << out;
>>>>>>> 392cd18d
    
}

void assertOnFail(string tc, bool verdict, string comment = "") {

    string sVerdict = (verdict) ? "PASS: " + tc : "FAIL: " + tc + ": " + comment;
    if (verdict)
    {
        CLOG(INFO, logging::testParameters) << sVerdict;
    }
    else
    {
        CLOG(ERROR, logging::testParameters) << sVerdict;
    }


<<<<<<< HEAD
void test2() {
    
    cout << "TC-FSM-0001 Show that the copy constructor produces a deep copy of an FSM generated at random "
    << endl;
    
    shared_ptr<FsmPresentationLayer> pl = make_shared<FsmPresentationLayer>();
    shared_ptr<Fsm> f1 = Fsm::createRandomFsm("f1",3,5,10,pl);
    
    shared_ptr<Fsm> f2 = make_shared<Fsm>(*f1);
    
    f1->toDot("f1");
    f2->toDot("f1Copy");
    
    // Check using diff, that the dot-files of both FSMs
    // are identical
    fsmlib_assert("TC-FSM-0001", 0 == system("diff f1.dot f1Copy.dot"),
           "dot-files of original and copied FSM are identical");
    
    cout << "Show that original FSM and deep copy are equivalent, "
    << endl << "using the WpMethod";
    
    Fsm f1Obs = f1->transformToObservableFSM();
    Fsm f1Min = f1Obs.minimise();
    
    Fsm f2Obs = f2->transformToObservableFSM();
    Fsm f2Min = f2Obs.minimise();
    
    int m = (f2Min.getMaxNodes() > f1Min.getMaxNodes() ) ?
    (f2Min.getMaxNodes() - f1Min.getMaxNodes()) : 0;
    IOListContainer iolc = f1Min.wMethod(m);
    
    TestSuite t1 = f1Min.createTestSuite(iolc);
    TestSuite t2 = f2Min.createTestSuite(iolc);
    
    fsmlib_assert("TC-FSM-0001",
           t2.isEquivalentTo(t1),
           "Original FSM and its deep copy pass the same W-Method test suite");
    
    
    
}

void test3() {
    
    cout << "TC-FSM-0002 Show that createMutant() injects a fault into the original FSM" << endl;
    
    
    for ( size_t i = 0; i < 4; i++ ) {
        shared_ptr<FsmPresentationLayer> pl =
        make_shared<FsmPresentationLayer>();
        shared_ptr<Fsm> fsm = Fsm::createRandomFsm("F",5,5,8,pl,(unsigned)i);
        fsm->toDot("F");
        
        shared_ptr<Fsm> fsmMutant = fsm->createMutant("F_M",1,0);
        fsmMutant->toDot("FMutant");
        
        Fsm fsmMin = fsm->minimise();
        fsmMin.toDot("FM");
        
        Fsm fsmMutantMin = fsmMutant->minimise();
        
        unsigned int m = 0;
        if ( fsmMutantMin.getMaxNodes() > fsmMin.getMaxNodes() ) {
            m = fsmMutantMin.getMaxNodes() - fsmMin.getMaxNodes();
        }
        
        cout << "Call W-Method - additional states (m) = " << m << endl;
        
        IOListContainer iolc1 = fsmMin.wMethodOnMinimisedFsm(m);
        
        cout << "TS SIZE (W-Method): " << iolc1.size() << endl;
        
        if ( iolc1.size() > 1000) {
            cout << "Skip this test case, since size is too big" << endl;
            continue;
        }
        
        TestSuite t1 = fsmMin.createTestSuite(iolc1);
        TestSuite t2 = fsmMutantMin.createTestSuite(iolc1);
        
        fsmlib_assert("TC-FSM-0002", not t2.isEquivalentTo(t1),
               "Original FSM and mutant do not produce the same test suite results - tests are created by W-Method");
        
        IOListContainer iolc2 = fsmMin.wpMethod(m);
        
        cout << "TS SIZE (Wp-Method): " << iolc2.size() << endl;
        
        if ( iolc2.size() > iolc1.size() ) {
            
            ofstream outFile("fsmMin.fsm");
            fsmMin.dumpFsm(outFile);
            outFile.close();
             
            exit(1);
        }

        
        TestSuite t1wp = fsmMin.createTestSuite(iolc2);
        TestSuite t2wp = fsmMutantMin.createTestSuite(iolc2);
        
        fsmlib_assert("TC-FSM-0002",
               not t2wp.isEquivalentTo(t1wp),
               "Original FSM and mutant do not produce the same test suite results - tests are created by Wp-Method");
        
        fsmlib_assert("TC-FSM-0002",
               t1wp.size() <= t1.size(),
               "Wp-Method test suite size less or equal to W-Method size");
        
        if ( t1wp.size() > t1.size() ) {
            cout << "Test Suite Size (W-Method): " << t1.size()
            << endl << "Test Suite Size (Wp-Method): " << t1wp.size() << endl;
            cout << endl << "W-Method " << endl << iolc1 << endl;
            exit(1);
=======
}

string getFieldFromResult(const AdaptiveTestResult& result, const CsvField& field)
{
    std::stringstream out;
    switch (field) {
    case CsvField::TEST_NAME:
        out << result.testName;
        break;
    case CsvField::NUM_STATES:
        out << result.numStates;
        break;
    case CsvField::NUM_INPUTS:
        out << result.numInputs;
        break;
    case CsvField::NUM_OUTPUTS:
        out << result.numOutputs;
        break;
    case CsvField::NUM_D_REACHABLE_STATES:
        out << result.numDReachableStates;
        break;
    case CsvField::NUM_SETS_OF_MAXIMAL_R_DIST_STATES:
        out << result.numSetsOfMaximalRDistStates;
        break;
    case CsvField::NUM_OUT_FAULTS:
        out << result.numOutFaults;
        break;
    case CsvField::NUM_TRANS_FAULTS:
        out << result.numTransFaults;
        break;
    case CsvField::DEGREE_OF_COMPLETENESS:
        out << result.degreeOfCompleteness;
        break;
    case CsvField::DEGREE_OF_NON_DETERMINISM:
        out << result.degreeOfNonDeterminism;
        break;
    case CsvField::IUT_IS_REDUCTION:
        out << result.iutIsReduction;
        break;
    case CsvField::REMOVED_TRANSITIONS:
        out << result.removedTransitions;
        break;
    case CsvField::FAIL_TRACE_FOUND:
        if (result.failTraceFound)
        {
            out << *result.failTraceFound;
        }
        else
        {
            out << "";
        }
        break;
    case CsvField::FAIL_TRACE_FOUND_SIZE:
        if (result.failTraceFound)
        {
            out << result.failTraceFound->size();
        }
        else
        {
            out << "";
        }
        break;
    case CsvField::OBSERVED_TRACES_SIZE:
        out << result.numObservedTraces;
        break;
    case CsvField::LONGEST_OBSERVED_TRACE:
        if (result.longestObservedTrace)
        {
            out << *result.longestObservedTrace;
>>>>>>> 392cd18d
        }
        else
        {
            out << "";
        }
        break;
    case CsvField::LONGEST_OBSERVED_TRACE_SIZE:
        if (result.longestObservedTrace)
        {
            out << result.longestObservedTrace->size();
        }
        else
        {
            out << "";
        }
        break;
    case CsvField::ADAPTIVE_STATE_COUNTING_RESULT:
        out << result.adaptiveStateCountingResult;
        break;
    case CsvField::CREATE_RANDOM_FSM_SEED:
        out << result.createRandomFsmSeed;
        break;
    case CsvField::CREATE_MUTANT_SEED:
        out << result.createMutantSeed;
        break;
    case CsvField::ITERATIONS:
        out << result.iterations;
        break;
    case CsvField::DURATION_MS:
        out << result.durationMS;
        break;
    case CsvField::DURATION_M:
        out << result.durationM;
        break;
    case CsvField::PASS:
        out << result.pass;
        break;
    default:
        CLOG(FATAL, logging::globalLogger) << "Unhandled case in CSV Logging.";
    }
    return out.str();
}

void logToCsv(ofstream& csvOut, const AdaptiveTestResult& result, const CsvConfig& config)
{
    string output;

<<<<<<< HEAD
void test4() {
    
    cout << "TC-FSM-0004 Check correctness of state cover" << endl;
    
    const bool markAsVisited = true;
    bool havePassed = true;
    
    shared_ptr<FsmPresentationLayer> pl = make_shared<FsmPresentationLayer>();
    
    for (size_t i = 0; i < 2000; i++) {
        
        // Create a random FSM
        std::shared_ptr<Fsm> f = Fsm::createRandomFsm("F",5,5,10,pl,(unsigned)i);
        std::shared_ptr<Tree> sc = f->getStateCover();
        
        if ( sc->size() != (size_t)f->getMaxNodes() + 1 ) {
            cout << "Size of state cover: " << sc->size()
            << " Number of states in FSM: " << f->getMaxNodes() + 1 << endl;
            fsmlib_assert("TC-FSM-0004",
                   sc->size() <= (size_t)f->getMaxNodes() + 1,
                   "Size of state cover must be less or equal than number of FSM states");
        }
        
        
        IOListContainer c = sc->getTestCases();
        std::shared_ptr<std::vector<std::vector<int>>> iols = c.getIOLists();
        
        for ( auto inLst : *iols ) {
            auto iTr = make_shared<InputTrace>(inLst,pl);
            f->apply(*iTr,true);
        }
        
        for ( std::shared_ptr<FsmNode> n : f->getNodes() ) {
            if ( not n->hasBeenVisited() ) {
                havePassed = false;
                fsmlib_assert("TC-FSM-0004",
                       n->hasBeenVisited(),
                       "State cover failed to visit node " + n->getName());
                
                f->toDot("FailedStateCoverFSM");
                
                filebuf fb;
                fb.open ("FailedStateCover.dot",std::ios::out);
                ostream os(&fb);
                sc->toDot(os);
                fb.close();
                
                int iCtr = 0;
                for ( auto inLst : *iols ) {
                    ostringstream oss;
                    oss << iCtr++;
                    auto iTr = make_shared<InputTrace>(inLst,pl);
                    filebuf fbot;
                    OutputTree ot = f->apply(*iTr,markAsVisited);
                    fbot.open ("FailedStateCover" + oss.str() + ".dot",
                               std::ios::out);
                    ostream osdot(&fbot);
                    sc->toDot(osdot);
                    fbot.close();
                }
                
                exit(1);
                
=======
    size_t size = config.fieldsEveryIteration.size();
    if (size == 0)
    {
        size = csvHeaders.size() - 1;
        size_t i = 0;
        for (const auto& pair : csvHeaders)
        {
            const CsvField& f = pair.first;
            output += getFieldFromResult(result, f);
            if (i++ != size)
            {
                output += csvSep;
>>>>>>> 392cd18d
            }
        }
    }
<<<<<<< HEAD
    
    if ( havePassed ) {
        fsmlib_assert("TC-FSM-0004",
               true,
               "State cover reaches all states");
=======
    else
    {
        --size;
        for (size_t i = 0; i <= size; ++i)
        {
            CsvField field = config.fieldsEveryIteration.at(i);
            output += getFieldFromResult(result, field);
            if (i != size)
            {
                output += csvSep;
            }
        }
>>>>>>> 392cd18d
    }
    csvOut << output << endl;
}

void initQueue(const TestIteration& context, const CsvField& field, const int& rows)
{
    deque<string> queue;
    queue.push_back(csvIterations.at(context));

    for (size_t r = 0; r <= static_cast<size_t>(rows); ++r)
    {
        queue.push_back("");
    }
    csvContent[context][field] = queue;
}

void writeContextHeaderToQueue(const TestIteration& context, const CsvField& field, vector<string> values)
{
    deque<string>& queue = csvContent[context][field];

    string header;
    for (const string& s : values)
    {
        header += csvSep + s;
    }
<<<<<<< HEAD
    
    fsmlib_assert("TC-FSM-0005",
           v.size() == 3,
           "For TC-FSM-0005.fsm, there are 3 classes of equivalent inputs.");
    
    fsmlib_assert("TC-FSM-0005",
           v[0].size() == 1 and v[0].find(0) != v[0].end(),
           "Class 0 only contains input 0.");
    
    fsmlib_assert("TC-FSM-0005",
           v[1].size() == 1 and v[1].find(1) != v[1].end(),
           "Class 1 only contains input 1.");
    
    fsmlib_assert("TC-FSM-0005",
           v[2].size() == 2 and
           v[2].find(2) != v[2].end() and
           v[2].find(3) != v[2].end(),
           "Class 2 contains inputs 2 and 3.");
    
    
    // Check FSM without any equivalent inputs
    fsm = make_shared<Fsm>("../../../resources/fsmGillA7.fsm",pl,"F");
    fsm->toDot("fsmGillA7");
    v = fsm->getEquivalentInputs();
    
    fsmlib_assert("TC-FSM-0005",
           v.size() == 3,
           "For fsmGillA7, there are 3 input classes.");
    
    bool ok = true;
    for ( size_t s=0; s < v.size() and ok; s++ ) {
        if ( v[s].size() != 1 or
            v[s].find((int)s) == v[s].end() ) {
            ok =false;
        }
    }
    
    fsmlib_assert("TC-FSM-0005",
           ok,
           "For fsmGillA7, class x just contains input x.");
    
=======
    queue.at(0) += header;

}

void nextColumnInQueue(const TestIteration& context, const vector<CsvField>& fields)
{
    for (const CsvField& f : fields)
    {
        deque<string>& queue = csvContent[context][f];

        for (size_t i = 1; i < queue.size(); ++i)
        {
            queue.at(i) += csvSep;
        }
    }
>>>>>>> 392cd18d
}

void writeToQueue(const TestIteration& context, const CsvField& field,
                  const int& row, const string& value)
{
    csvContent[context][field].at(static_cast<size_t>(row) + 1) += value;
}

void writeResultToQueue(const AdaptiveTestResult& result, const TestIteration& context,
                        const vector<CsvField>& fields, const int& row)
{
    for (const CsvField& f : fields)
    {
        writeToQueue(context, f, row, getFieldFromResult(result, f));
    }
}

void flushQueues(string testName)
{
    for (auto contextIt : csvContent)
    {
        for (auto fieldIt : contextIt.second)
        {
            string fieldName = csvHeaders.at(fieldIt.first);
            deque<string>& queue = fieldIt.second;
            ofstream out(ascCsvDirectory + "Results-" + nowText + "-" + testName + "---" + fieldName + ".csv");

            for (const string& l : queue)
            {
                out << l << endl;
            }

            out.close();
        }
<<<<<<< HEAD
        
        fsmlib_assert("TC-FSM-0009",
               uNodes.size() == 2 and (oldSize - d->size()) == 2,
               "All unreachable states have been removed");
    }
    else {
        fsmlib_assert("TC-FSM-0009",
               false,
               "Expected removeUnreachableNodes() to return FALSE");
    }
    
    
=======
    }
>>>>>>> 392cd18d
}

void writeCsvHeader(ofstream& csvOut, const CsvConfig& config)
{
    string header = "";

<<<<<<< HEAD
void test10() {
    
    cout << "TC-FSM-0010 Check correctness of Dfsm::minimise() "
    << endl;
    
    shared_ptr<Dfsm> d = nullptr;
    shared_ptr<FsmPresentationLayer> pl;
    Reader jReader;
    Value root;
    stringstream document;
    ifstream inputFile("../../../resources/unreachable_gdc.fsm");
    document << inputFile.rdbuf();
    inputFile.close();
    
    if ( jReader.parse(document.str(),root) ) {
        d = make_shared<Dfsm>(root);
        pl = d->getPresentationLayer();
    }
    else {
        cerr << "Could not parse JSON model - exit." << endl;
        exit(1);
    }
    
    
    Dfsm dMin = d->minimise();
    
    IOListContainer w = dMin.getCharacterisationSet();
    
    shared_ptr<std::vector<std::vector<int>>> inLst = w.getIOLists();
    
    bool allNodesDistinguished = true;
    for ( size_t n = 0; n < dMin.size(); n++ ) {
        
        shared_ptr<FsmNode> node1 = dMin.getNodes().at(n);
        
        for ( size_t m = n+1; m < dMin.size(); m++ ) {
            shared_ptr<FsmNode> node2 = dMin.getNodes().at(m);
            
            bool areDistinguished = false;
            
            for ( auto inputs : *inLst ) {
                
                shared_ptr<InputTrace> itr = make_shared<InputTrace>(inputs,pl);
                
                OutputTree o1 = node1->apply(*itr);
                OutputTree o2 = node2->apply(*itr);
                
                if ( o1 != o2 ) {
                    areDistinguished = true;
                    break;
                }
                
            }
            
            if ( not areDistinguished ) {
                
                fsmlib_assert("TC-FSM-0010",
                       false,
                       "All nodes of minimised DFSM must be distinguishable");
                cout << "Could not distinguish nodes "
                << node1->getName() << " and " << node2->getName() << endl;
                
                allNodesDistinguished = false;
=======
    size_t size = config.fieldsEveryIteration.size();
    if (size == 0)
    {
        size = csvHeaders.size() - 1;
        size_t i = 0;
        for (const auto& pair : csvHeaders)
        {
            const string& h = pair.second;
            header += h;
            if (i++ != size)
            {
                header += csvSep;
>>>>>>> 392cd18d
            }
        }
    }
<<<<<<< HEAD
    
    if ( allNodesDistinguished ) {
        fsmlib_assert("TC-FSM-0010",
               true,
               "All nodes of minimised DFSM must be distinguishable");
    }
    
}


void test10b() {
    
    cout << "TC-FSM-1010 Check correctness of Dfsm::minimise() with DFSM huang201711"
    << endl;
    
    shared_ptr<FsmPresentationLayer> pl =
        make_shared<FsmPresentationLayer>("../../../resources/huang201711in.txt",
                                          "../../../resources/huang201711out.txt",
                                          "../../../resources/huang201711state.txt");
    
    
    shared_ptr<Dfsm> d = make_shared<Dfsm>("../../../resources/huang201711.fsm",
                                           pl,
                                           "F");
    Dfsm dMin = d->minimise();
    
    IOListContainer w = dMin.getCharacterisationSet();
    
    shared_ptr<std::vector<std::vector<int>>> inLst = w.getIOLists();
    
    bool allNodesDistinguished = true;
    for ( size_t n = 0; n < dMin.size(); n++ ) {
        
        shared_ptr<FsmNode> node1 = dMin.getNodes().at(n);
        
        for ( size_t m = n+1; m < dMin.size(); m++ ) {
            shared_ptr<FsmNode> node2 = dMin.getNodes().at(m);
            
            bool areDistinguished = false;
            
            for ( auto inputs : *inLst ) {
                
                shared_ptr<InputTrace> itr = make_shared<InputTrace>(inputs,pl);
                
                OutputTree o1 = node1->apply(*itr);
                OutputTree o2 = node2->apply(*itr);
                
                if ( o1 != o2 ) {
                    areDistinguished = true;
                    break;
                }
                
            }
            
            if ( not areDistinguished ) {
                
                fsmlib_assert("TC-FSM-1010",
                       false,
                       "All nodes of minimised DFSM must be distinguishable");
                cout << "Could not distinguish nodes "
                << node1->getName() << " and " << node2->getName() << endl;
                
                allNodesDistinguished = false;
            }
            
        }
        
    }
    
    if ( allNodesDistinguished ) {
        fsmlib_assert("TC-FSM-1010",
               true,
               "All nodes of minimised DFSM must be distinguishable");
=======
    else
    {
        --size;
        for (size_t i = 0; i <= size; ++i)
        {
            CsvField field = config.fieldsEveryIteration.at(i);
            header += csvHeaders.at(field);
            if (i != size)
            {
                header += csvSep;
            }
        }
>>>>>>> 392cd18d
    }
    csvOut << header << endl;
}

ofstream newCsvFile(string testName, const CsvConfig& csvConfig)
{
    ofstream csvOut(ascCsvDirectory + "Results-" + nowText + "-" + testName + ".csv");
    writeCsvHeader(csvOut, csvConfig);
    return csvOut;
}

<<<<<<< HEAD
void gdc_test1() {
    
    cout << "TC-GDC-0001 Check that the correct W-Method test suite "
    << endl << "is generated for the garage door controller example" << endl;

    
    shared_ptr<Dfsm> gdc =
    make_shared<Dfsm>("../../../resources/garage-door-controller.csv","GDC");
    
    shared_ptr<FsmPresentationLayer> pl = gdc->getPresentationLayer();
    
    gdc->toDot("GDC");
    gdc->toCsv("GDC");
    
    Dfsm gdcMin = gdc->minimise();
    
    gdcMin.toDot("GDC_MIN");
    
    IOListContainer iolc =
        gdc->wMethod(2);
    
    shared_ptr< TestSuite > testSuite =
        make_shared< TestSuite >();
    for ( auto inVec : *iolc.getIOLists() ) {
        shared_ptr<InputTrace> itrc = make_shared<InputTrace>(inVec,pl);
        testSuite->push_back(gdc->apply(*itrc));
    }
    
    int tcNum = 0;
    for ( auto iotrc : *testSuite ) {
        cout << "TC-" << ++tcNum << ": " << iotrc;
    }
    
    testSuite->save("testsuite.txt");
    
    fsmlib_assert("TC-GDC-0001",
            0 == system("diff testsuite.txt ../../../resources/gdc-testsuite.txt"),
           "Expected GDC test suite and generated suite are identical");
    
    
=======
void printTestBegin(string name)
{
    CLOG(INFO, logging::testParameters) << "#################### Test " << name << " ####################";
    CLOG(INFO, logging::globalLogger) << "-------------------- Test " << name << " --------------------";
>>>>>>> 392cd18d
}

void printSummary(const string& testName,
                  const int& executed,
                  const int& passed,
                  const int& notExecuted,
                  const long& durationS,
                  const long& durationM)
{
    CLOG(INFO, logging::globalLogger) << "#################### SUMMARY ####################";
    CLOG(INFO, logging::globalLogger) << "# Test name    : " << testName;
    CLOG(INFO, logging::globalLogger) << "# Total tests  : " << executed;
    CLOG(INFO, logging::globalLogger) << "# Passed       : " << passed;
    CLOG(INFO, logging::globalLogger) << "# Failed       : " << executed - passed;
    CLOG(INFO, logging::globalLogger) << "# Not executed : " << notExecuted;
    CLOG(INFO, logging::globalLogger) << "# Duration     : " << durationS << " s (" << durationM << " min).";
    CLOG(INFO, logging::globalLogger) << "#################################################" << endl;
}

void printTestConfig(const AdaptiveTestConfig& config)
{
    CLOG(INFO, logging::testParameters) << "-------------------- Test Config --------------------";
    CLOG(INFO, logging::testParameters) << "numFsm: " << config.numFsm;
    CLOG(INFO, logging::testParameters) << "minInput: " << config.minInput + 1;
    CLOG(INFO, logging::testParameters) << "maxInput: " << config.maxInput + 1;
    CLOG(INFO, logging::testParameters) << "minOutput: " << config.minOutput + 1;
    CLOG(INFO, logging::testParameters) << "maxOutput: " << config.maxOutput + 1;
    CLOG(INFO, logging::testParameters) << "minStates: " << config.minStates + 1;
    CLOG(INFO, logging::testParameters) << "maxStates: " << config.maxStates + 1;

    CLOG(INFO, logging::testParameters) << "minOutFaults: " << config.minOutFaults;
    CLOG(INFO, logging::testParameters) << "maxOutFaults: " << config.maxOutFaults;
    CLOG(INFO, logging::testParameters) << "minTransFaults: " << config.minTransFaults;
    CLOG(INFO, logging::testParameters) << "maxTransFaults: " << config.maxTransFaults;

    CLOG(INFO, logging::testParameters) << "minDegreeOfCompleteness: " << config.minDegreeOfCompleteness;
    CLOG(INFO, logging::testParameters) << "maxDegreeOfCompleteness: " << config.maxDegreeOfCompleteness;
    CLOG(INFO, logging::testParameters) << "maxDegreeOfNonDeterminism: " << config.maxDegreeOfNonDeterminism;

    CLOG(INFO, logging::testParameters) << "dontTestReductions: " << std::boolalpha << config.dontTestReductions;
    CLOG(INFO, logging::testParameters) << "forceTestParameters: " << std::boolalpha << config.forceTestParameters;
    CLOG(INFO, logging::testParameters) << "seed: " << config.seed;
    CLOG(INFO, logging::testParameters) << "--------------------------------------------------------";
}

void printTestResult(AdaptiveTestResult& result, const CsvConfig& csvConfig,
                     const LoggingConfig& loggingConfig, ofstream& csvOut)
{

    CLOG(INFO, logging::testParameters) << "Test                       : " << result.testName;
    CLOG(INFO, logging::testParameters) << "numStates                  : " << result.numStates;
    CLOG(INFO, logging::testParameters) << "numInputs                  : " << result.numInputs;
    CLOG(INFO, logging::testParameters) << "numOutputs                 : " << result.numOutputs;
    CLOG(INFO, logging::testParameters) << "numDReachableStates        : " << result.numDReachableStates;


    if (loggingConfig.printSetsOfMaximalRDistStates)
    {
        CLOG(INFO, logging::testParameters) << "setsOfMaximalRDistStates   : ";
        for (auto v : result.setsOfMaximalRDistStates)
        {
            stringstream ss;
            ss << "{";
            for (auto e : v)
            {
                ss << e->getName() << ", ";
            }
            ss << "}";
            CLOG(INFO, logging::testParameters) << ss.str();
        }
    }

    CLOG(INFO, logging::testParameters) << "numSetsOfMaximalRDistStates: " << result.numSetsOfMaximalRDistStates;
    CLOG(INFO, logging::testParameters) << "numOutFaults               : " << result.numOutFaults;
    CLOG(INFO, logging::testParameters) << "numTransFaults             : " << result.numTransFaults;
    CLOG(INFO, logging::testParameters) << "degreeOfCompleteness       : " << result.degreeOfCompleteness;
    CLOG(INFO, logging::testParameters) << "degreeOfNonDeterminism     : " << result.degreeOfNonDeterminism;
    CLOG(INFO, logging::testParameters) << "iutIsReduction             : " << std::boolalpha << result.iutIsReduction;
    CLOG(INFO, logging::testParameters) << "removedTransitions         : " << result.removedTransitions;
    if (result.failTraceFound)
    {
        CLOG(INFO, logging::testParameters) << "failTraceFound             : " << *result.failTraceFound;
    }
    else
    {
        CLOG(INFO, logging::testParameters) << "failTraceFound             : None";
    }
    CLOG(INFO, logging::testParameters) << "adaptiveStateCountingResult: " << std::boolalpha
                                      << result.adaptiveStateCountingResult;
    if (result.createRandomFsmSeed != 0)
    {
        CLOG(INFO, logging::testParameters) << "createRandomFsmSeed        : " << result.createRandomFsmSeed;
    }
    if (result.createMutantSeed != 0)
    {
        CLOG(INFO, logging::testParameters) << "createMutantSeed           : " << result.createMutantSeed;
    }
    CLOG(INFO, logging::testParameters) << "longestObservedTrace       : " << *result.longestObservedTrace;
    CLOG(INFO, logging::testParameters) << "length longestObservedTrace: " << result.longestObservedTrace->size();
    CLOG(INFO, logging::testParameters) << "observedTraces size        : " << result.numObservedTraces;
    if (loggingConfig.printObservedTraces)
    {
        CLOG(INFO, logging::testParameters) << "observedTraces             : " << result.observedTraces;
    }
    CLOG(INFO, logging::testParameters) << "iterations                 : " << result.iterations;
    CLOG(INFO, logging::testParameters) << "Calculation took " << result.durationMS << " ms ("
                                      << result.durationM << " minutes).";
    CLOG(INFO, logging::testParameters) << "-------------------------------------------";

    if (csvConfig.logEveryIteration)
    {
        logToCsv(csvOut, result, csvConfig);
    }
<<<<<<< HEAD
    
    
}

void test11() {
    
    shared_ptr<FsmPresentationLayer> pl = make_shared<FsmPresentationLayer>("../../../resources/garageIn.txt",
                                                                            "../../../resources/garageOut.txt",
                                                                            "../../../resources/garageState.txt");
    
    shared_ptr<Fsm> gdc = make_shared<Fsm>("../../../resources/garage.fsm",pl,"GDC");
    
    
    gdc->toDot("GDC");
    
    Fsm gdcMin = gdc->minimise();
    
    gdcMin.toDot("GDC_MIN");
    
}

void test12() {
    
    shared_ptr<FsmPresentationLayer> pl = make_shared<FsmPresentationLayer>("../../../resources/garageIn.txt",
                                                                            "../../../resources/garageOut.txt",
                                                                            "../../../resources/garageState.txt");
    
    shared_ptr<Dfsm> gdc = make_shared<Dfsm>("../../../resources/garage.fsm",pl,"GDC");
    
    
    gdc->toDot("GDC");
    
    Dfsm gdcMin = gdc->minimise();
    
    gdcMin.toDot("GDC_MIN");
    
}

void test13() {
    
    shared_ptr<FsmPresentationLayer> pl = make_shared<FsmPresentationLayer>();
    
    shared_ptr<Dfsm> gdc = make_shared<Dfsm>("../../../resources/garage.fsm",pl,"GDC");
    
    
    gdc->toDot("GDC");
    
    Dfsm gdcMin = gdc->minimise();
    
    gdcMin.toDot("GDC_MIN");
    
}


void test14() {
    
    shared_ptr<FsmPresentationLayer> pl = make_shared<FsmPresentationLayer>();
    
    shared_ptr<Fsm> fsm = make_shared<Fsm>("../../../resources/NN.fsm",pl,"NN");
    
    fsm->toDot("NN");
    
    Fsm fsmMin = fsm->minimiseObservableFSM();
    
    fsmMin.toDot("NN_MIN");
    
}


void test15() {
    
    cout << "TC-DFSM-0015 Show that Fsm::transformToObservableFSM() produces an "
    << "equivalent observable FSM"
    << endl;
    
    shared_ptr<FsmPresentationLayer> pl = make_shared<FsmPresentationLayer>();
    
    shared_ptr<Fsm> nonObs = make_shared<Fsm>("../../../resources/nonObservable.fsm",pl,"NON_OBS");
    
    
    nonObs->toDot("NON_OBS");
    
    Fsm obs = nonObs->transformToObservableFSM();
    
    obs.toDot("OBS");
    
    fsmlib_assert("TC-DFSM-0015",
           obs.isObservable(),
           "Transformed FSM is observable");
    
    // Show that nonObs and obs have the same language.
    // We use brute force test that checks all traces of length n*m
    int n = (int)nonObs->size();
    int m = (int)obs.size();
    int theLen = n+m-1;
    
    IOListContainer allTrc = IOListContainer(nonObs->getMaxInput(),
                                             1,
                                             theLen,
                                             pl);
    
    shared_ptr<vector<vector<int>>> allTrcLst = allTrc.getIOLists();
    
    for ( auto trc : *allTrcLst ) {
        
        // Run the test case against both FSMs and compare
        // the (nondeterministic) result
        shared_ptr<InputTrace> iTr =
        make_shared<InputTrace>(trc,pl);
        OutputTree o1 = nonObs->apply(*iTr);
        OutputTree o2 = obs.apply(*iTr);
        
        if ( o1 != o2 ) {
            
            fsmlib_assert("TC-DFSM-0015",
                   o1 == o2,
                   "Transformed FSM has same language as original FSM");
            
            cout << "o1 = " << o1 << endl;
            cout << "o2 = " << o2 << endl;
            return;
            
        }
       
    }
    
}

void faux() {
    
    
    shared_ptr<FsmPresentationLayer> pl =
    make_shared<FsmPresentationLayer>("../../../resources/gillIn.txt",
                                      "../../../resources/gillOut.txt",
                                      "../../../resources/gillState.txt");
    
    shared_ptr<Dfsm> d = make_shared<Dfsm>("../../../resources/gill.fsm",
                                           pl,
                                           "G0");
    
    d->toDot("G0");
    
    d->toCsv("G0");
    
    Dfsm dMin = d->minimise();
    
    dMin.toDot("G0_MIN");
    
    
    
}

void test16() {
    
    shared_ptr<Dfsm> exp1 = nullptr;
    Reader jReader;
    Value root;
    stringstream document;
    ifstream inputFile("../../../resources/exp1.fsm");
    document << inputFile.rdbuf();
    inputFile.close();
    
    if ( jReader.parse(document.str(),root) ) {
        exp1 = make_shared<Dfsm>(root);
    }
    else {
        cerr << "Could not parse JSON model - exit." << endl;
        exit(1);
    }
    
    exp1->toDot("exp1");
    
    shared_ptr<Dfsm> exp2 = nullptr;
    Reader jReader2;
    Value root2;
    stringstream document2;
    ifstream inputFile2("../../../resources/exp2.fsm");
    document2 << inputFile2.rdbuf();
    inputFile2.close();
    
    if ( jReader2.parse(document2.str(),root) ) {
        exp2 = make_shared<Dfsm>(root);
    }
    else {
        cerr << "Could not parse JSON model - exit." << endl;
        exit(1);
    }
    
    exp2->toDot("exp2");
    
    Fsm prod = exp1->intersect(*exp2);
    
    cout << endl << "NEW PL STATES" << endl ;
    prod.getPresentationLayer()->dumpState(cout);
    
    
    prod.toDot("PRODexp1exp2");
    
    
    
    
}


int main(int argc, char** argv)
{
    
    
    
#if 0
    test1();
    test2();
    test3();
    test4();
    test5();
    test6();
    test7();
    test8();
    test9();
    test10();
    test10b();
    test11();
    test13();
    test14();
    test15();

    faux();

    
    gdc_test1();
    
    

    wVersusT();

    if ( argc < 6 ) {
        cerr << endl <<
        "Missing file names - exit." << endl;
        exit(1);
    }
    
    
    
    string fsmName(argv[1]);
    string fsmFile(argv[2]);
    
    /*
    string inputFile(argv[3]);
    string outputFile(argv[4]);
    string stateFile(argv[5]);
    */
    
    /* Create the presentation layer */
    //shared_ptr<FsmPresentationLayer> pl = make_shared<FsmPresentationLayer>(inputFile,outputFile,stateFile);
    
    shared_ptr<FsmPresentationLayer> pl = make_shared<FsmPresentationLayer>();
    
    /* Create an Fsm instance, using the transition relation file,
     * the presentation layer, and the FSM name
     */
    shared_ptr<Fsm> fsm = make_shared<Fsm>(fsmFile,pl,fsmName);
    
    /* Produce a GraphViz (.dot) representation of the created FSM */
    fsm->toDot(fsmName);
    
    /* Transform the FSM into an equivalent observable one */
    Fsm fsmObs = fsm->transformToObservableFSM();
    
    /* Output the observable FSM to a GraphViz file (.dot-file) */
    fsmObs.toDot(fsmObs.getName());
    
#endif

    test1();
    test2();
    test3();
    test4();
    test5();
    test6();
    test7();
    test8();
    test9();
    test10();
    test10b();
    test11();
    test13();
    test14();
    test15();
    exit(0);
    
=======
}

void printTestResult(AdaptiveTestResult& result, const CsvConfig& csvConfig,
                     const LoggingConfig& loggingConfig)
{
    ofstream dummyout = ofstream();
    printTestResult(result, csvConfig, loggingConfig, dummyout);
}

bool isReduction(Fsm& spec, Fsm& iut, string intersectionName, shared_ptr<Fsm>& intersection)
{
    Fsm inter = spec.intersect(iut, intersectionName);
    intersection = make_shared<Fsm>(inter);
    return !inter.hasFailure();
}

void executeAdaptiveTest(const string& testName, Fsm& spec, Fsm& iut, size_t m, string intersectionName,
                         const bool& toDot, const bool& toFsm, const bool& dontTestReductions, AdaptiveTestResult& result)
{
    Fsm specMin = spec.minimise(false, "", "", false);
    Fsm iutMin = iut.minimise(false, "", "", false);

    result.degreeOfCompleteness = specMin.getDegreeOfCompleteness();
    result.degreeOfNonDeterminism = specMin.getDegreeOfNonDeterminism();

    result.numStates = specMin.getMaxNodes();
    result.numInputs = specMin.getMaxInput() + 1;
    result.numOutputs = specMin.getMaxOutput() + 1;

    shared_ptr<Fsm> intersection;
    result.iutIsReduction = isReduction(specMin, iutMin, intersectionName, intersection);


    if (toDot)
    {
        spec.toDot(ascTestResultDirectory + testName + "-" + spec.getName());
        iut.toDot(ascTestResultDirectory + testName + "-"  + iut.getName());
        specMin.toDot(ascTestResultDirectory + testName + "-"  + spec.getName() + "-min");
        iutMin.toDot(ascTestResultDirectory + testName + "-"  + iut.getName() + "-min");
        intersection->toDot(ascTestResultDirectory + testName + "-"  + intersection->getName());
    }
    if (toFsm)
    {
        ofstream out(ascTestResultDirectory + spec.getName() + ".fsm");
        spec.dumpFsm(out);
        out.close();

        out.open(ascTestResultDirectory + iut.getName() + ".fsm");
        iut.dumpFsm(out);
        out.close();
    }

    if (result.iutIsReduction && dontTestReductions) {
        CLOG_IF(VLOG_IS_ON(1), INFO, logging::globalLogger) << "Won't test this one, since it is a reduction.";
        throw unexpected_reduction("Interrupting testing, since IUT is an unexcpected reduction of the specification.");
    }

    std::chrono::steady_clock::time_point start = std::chrono::steady_clock::now();
    result.adaptiveStateCountingResult = Fsm::adaptiveStateCounting(specMin, iutMin, m,
                                                                    result.observedTraces, result.failTraceFound, result.iterations);
    std::chrono::steady_clock::time_point end = std::chrono::steady_clock::now();
    result.durationMS = std::chrono::duration_cast<std::chrono::milliseconds>(end - start).count();
    result.durationM = std::chrono::duration_cast<std::chrono::minutes>(end - start).count();

    if (result.failTraceFound)
    {
        result.failTraceFound = make_shared<IOTrace>(result.failTraceFound->removeLeadingEpsilons());
    }

    result.pass = (result.iutIsReduction == result.adaptiveStateCountingResult);
    result.setsOfMaximalRDistStates = specMin.getMaximalSetsOfRDistinguishableStates();
    result.numSetsOfMaximalRDistStates = static_cast<int>(result.setsOfMaximalRDistStates.size());
    result.numDReachableStates = static_cast<int>(specMin.getDReachableStates().size());
    result.longestObservedTrace = result.observedTraces.getLongestTrace();
    result.numObservedTraces = static_cast<int>(result.observedTraces.size());
}


void createAndExecuteAdaptiveTest(
        ofstream& csvOut,
        const string& prefix,
        const int numStates,
        const int numInputs,
        const int numOutputs,
        const int numOutFaults,
        const int numTransFaults,
        const float degreeOfCompleteness,
        const float maxDegreeOfNonDeterminism,
        const unsigned int createRandomFsmSeed,
        const unsigned int createMutantSeed,
        const shared_ptr<FsmPresentationLayer>& plSpec,
        const shared_ptr<FsmPresentationLayer>& plIut,
        const bool createReduction,
        const bool dontTestReductions,
        const CsvConfig& csvConfig,
        const LoggingConfig loggingConfig,
        AdaptiveTestResult& result)
{

    CLOG(INFO, logging::testParameters) << testSepLine;
    CLOG(INFO, logging::testParameters) << "createAndExecuteAdaptiveTest()";
    CLOG(INFO, logging::testParameters) << "Name                     : " << result.testName;
    CLOG(INFO, logging::testParameters) << "numStates                : " << numStates + 1;
    CLOG(INFO, logging::testParameters) << "numInputs                : " << numInputs + 1;
    CLOG(INFO, logging::testParameters) << "numOutputs               : " << numOutputs + 1;
    CLOG(INFO, logging::testParameters) << "numOutFaults             : " << numOutFaults;
    CLOG(INFO, logging::testParameters) << "numTransFaults           : " << numTransFaults;
    CLOG(INFO, logging::testParameters) << "degreeOfCompleteness     : " << degreeOfCompleteness;
    CLOG(INFO, logging::testParameters) << "maxDegreeOfNonDeterminism: " << maxDegreeOfNonDeterminism;
    CLOG(INFO, logging::testParameters) << "createReduction          : " << boolalpha << createReduction;
    CLOG(INFO, logging::testParameters) << "createRandomFsmSeed      : " << createRandomFsmSeed;
    CLOG(INFO, logging::testParameters) << "createMutantSeed         : " << createMutantSeed;
    CLOG(INFO, logging::testParameters) << "-------------------------------------------";

    CLOG_IF(VLOG_IS_ON(2), INFO, logging::globalLogger) << "Creating FSM.";
    shared_ptr<Fsm> spec = Fsm::createRandomFsm(prefix + "-spec",
                                                numInputs,
                                                numOutputs,
                                                numStates,
                                                plSpec,
                                                degreeOfCompleteness,
                                                maxDegreeOfNonDeterminism,
                                                createReduction,
                                                true,
                                                true,
                                                createRandomFsmSeed);

    CLOG_IF(VLOG_IS_ON(2), INFO, logging::globalLogger) << "Creating mutant.";

    shared_ptr<Fsm> iut;
    if (createReduction)
    {
        iut = spec->createReduction(prefix + "-iut", true, result.removedTransitions, createMutantSeed, plIut);
    }
    else
    {
        iut = spec->createMutant(prefix + "-iut",
                                 numOutFaults,
                                 numTransFaults,
                                 true,
                                 createMutantSeed,
                                 plIut);
        result.removedTransitions = 0;
    }

    result.numStates = numStates + 1;
    result.numInputs = numInputs + 1;
    result.numOutputs = numOutputs + 1;
    result.numOutFaults = numOutFaults;
    result.numTransFaults = numTransFaults;
    result.createRandomFsmSeed = createRandomFsmSeed;
    result.createMutantSeed = createMutantSeed;


    CLOG(INFO, logging::testParameters) << "Starting adaptive state counting.";
    CLOG(INFO, logging::testParameters) << "Name                     : " << result.testName;
    CLOG(INFO, logging::testParameters) << "numStates                : " << result.numStates;
    CLOG(INFO, logging::testParameters) << "numInputs                : " << result.numInputs;
    CLOG(INFO, logging::testParameters) << "numOutputs               : " << result.numOutputs;
    CLOG(INFO, logging::testParameters) << "numOutFaults             : " << result.numOutFaults;
    CLOG(INFO, logging::testParameters) << "numTransFaults           : " << result.numTransFaults;
    CLOG(INFO, logging::testParameters) << "degreeOfCompleteness tgt : " << degreeOfCompleteness;
    CLOG(INFO, logging::testParameters) << "maxDegreeOfNonDeterminism: " << maxDegreeOfNonDeterminism;
    CLOG(INFO, logging::testParameters) << "createReduction          : " << boolalpha << createReduction;
    CLOG(INFO, logging::testParameters) << "removedTransitions       : " << result.removedTransitions;
    CLOG(INFO, logging::testParameters) << "createRandomFsmSeed      : " << result.createRandomFsmSeed;
    CLOG(INFO, logging::testParameters) << "createMutantSeed         : " << result.createMutantSeed;
    CLOG(INFO, logging::testParameters) << "-------------------------------------------";

    executeAdaptiveTest(result.testName, *spec, *iut, static_cast<size_t>(iut->getMaxNodes()),
                        prefix + "-intersect", loggingConfig.toDot, loggingConfig.toFsm, dontTestReductions, result);

    printTestResult(result, csvConfig, loggingConfig, csvOut);
}

unsigned int getRandomSeed()
{
    std::random_device rd;
    return rd();
}

int getRandom(const int min, const int max, std::mt19937& gen)
{
    std::uniform_int_distribution<int> dis(min, max);
    return dis(gen);
}

int getRandom(const int max, std::mt19937& gen)
{
    return getRandom(0, max, gen);
}

int getRandom(std::mt19937& gen)
{
    std::uniform_int_distribution<int> dis;
    return dis(gen);
}

void adaptiveTestRandom(AdaptiveTestConfig& config)
{

    logging::setLogfileSuffix(config.testName, logging::testParameters);
    printTestBegin(config.testName);
    ofstream csvOut = newCsvFile(config.testName, config.csvConfig);

    std::chrono::steady_clock::time_point totalStart = std::chrono::steady_clock::now();

    if (config.numFsm < 0 ||
            config.maxInput < 0 ||
            config.maxOutput < 0 ||
            config.maxStates < 0 ||
            config.maxOutFaults < 0 ||
            config.maxTransFaults < 0 ||
            config.maxDegreeOfNonDeterminism < 0)
    {
        CLOG(FATAL, logging::globalLogger) << "Please provide all required parameters.";
    }

    config.maxInput--;
    config.maxOutput--;
    config.maxStates--;
    config.minStates--;
    config.minInput--;
    config.minOutput--;

    if (config.seed == 0) {
        config.seed = getRandomSeed();
    }

    const int numberDigits = ((config.numFsm <= 1)? 1 : static_cast<int>(log10(config.numFsm)) + 1);


    const int diffInput = config.maxInput - config.minInput + 1;
    const int diffOutput = config.maxOutput - config.minOutput + 1;
    const int diffStates = config.maxStates - config.minStates + 1;
    const int diffOutFaults = config.maxOutFaults - config.minOutFaults + 1;
    const int diffTransFaults = config.maxTransFaults - config.minTransFaults + 1;
    int degreeOfCompletenessIterations = 1;

    if (config.minDegreeOfCompleteness > 0 && config.maxDegreeOfCompleteness <= 1)
    {
        degreeOfCompletenessIterations = static_cast<int>(config.maxDegreeOfCompleteness - config.minDegreeOfCompleteness) * 10 + 1;
    }

    if (diffInput <= 0 || diffOutput <= 0 || diffStates <= 0 || diffOutFaults <= 0 || diffTransFaults <= 0 || degreeOfCompletenessIterations <= 0)
    {
        CLOG(FATAL, logging::globalLogger) << "Please check the test parameters.";
    }

    if (config.maxDegreeOfNonDeterminism <= 0 && config.createReduction)
    {
        CLOG(FATAL, logging::globalLogger) << "Can't create reduction of a deterministic FSM.";
    }

    float divisor = (diffInput * diffOutput * diffStates * diffOutFaults * diffTransFaults * degreeOfCompletenessIterations);
    int innerIterations = static_cast<int>(ceil(static_cast<float>(config.numFsm) / divisor));
    int totalIterations = static_cast<int>(innerIterations * divisor);

    printTestConfig(config);

    CLOG(INFO, logging::testParameters) << "Seed           : " << config.seed;
    CLOG(INFO, logging::testParameters) << "divisor        : " << divisor;
    CLOG(INFO, logging::testParameters) << "innerIterations: " << innerIterations;
    CLOG(INFO, logging::testParameters) << "totalIterations: " << totalIterations;
    CLOG(INFO, logging::testParameters) << "";
    CLOG(INFO, logging::testParameters) << "diffInput      : " << diffInput;
    CLOG(INFO, logging::testParameters) << "diffOutput     : " << diffOutput;
    CLOG(INFO, logging::testParameters) << "diffStates     : " << diffStates;
    CLOG(INFO, logging::testParameters) << "diffOutFaults  : " << diffOutFaults;
    CLOG(INFO, logging::testParameters) << "diffTransFaults: " << diffTransFaults;
    CLOG(INFO, logging::testParameters) << "degreeOfCompletenessIterations: " << degreeOfCompletenessIterations;
    CLOG(INFO, logging::testParameters) << "";

    const float degStep = 0.1f;

    unordered_map<CsvField, vector<string>, CsvFieldHash> csvHeaderValues;
    if (config.csvConfig.context != TestIteration::END)
    {
        for (const CsvField& f : config.csvConfig.fieldsContext)
        {
            initQueue(config.csvConfig.context, f, innerIterations);
        }
    }

    std::mt19937 gen(config.seed);

    int executed = 0;
    int passed = 0;
    int i = 0;

    const TestIteration& loggingContext = config.csvConfig.context;

    for (int ctInput = config.minInput; ctInput <= config.maxInput; ++ctInput)
    {
        if (loggingContext == TestIteration::INPUT)
        {
            nextColumnInQueue(config.csvConfig.context, config.csvConfig.fieldsContext);
        }
        for (int ctOutput = config.minOutput; ctOutput <= config.maxOutput; ++ctOutput)
        {
            if (loggingContext == TestIteration::OUTPUT)
            {
                nextColumnInQueue(config.csvConfig.context, config.csvConfig.fieldsContext);
            }
            for (int ctState = config.minStates; ctState <= config.maxStates ; ++ctState)
            {
                if (loggingContext == TestIteration::STATE)
                {
                    nextColumnInQueue(config.csvConfig.context, config.csvConfig.fieldsContext);
                }
                for (int ctOutFault = config.minOutFaults; ctOutFault <= config.maxOutFaults; ++ctOutFault)
                {
                    if (loggingContext == TestIteration::OUTPUT_FAULT)
                    {
                        nextColumnInQueue(config.csvConfig.context, config.csvConfig.fieldsContext);
                    }
                    for (int ctTransFault = config.minTransFaults; ctTransFault <= config.maxTransFaults; ++ctTransFault)
                    {
                        if (loggingContext == TestIteration::TRANSITION_FAULT)
                        {
                            nextColumnInQueue(config.csvConfig.context, config.csvConfig.fieldsContext);
                        }
                        for (int degreeCount = 0; degreeCount < degreeOfCompletenessIterations; ++degreeCount)
                        {
                            if (loggingContext == TestIteration::DEGREE_COMPLETENESS)
                            {
                                nextColumnInQueue(config.csvConfig.context, config.csvConfig.fieldsContext);
                            }
                            float degreeOfCompleteness;

                            if (config.minDegreeOfCompleteness <= 0 && config.maxDegreeOfCompleteness <= 0)
                            {
                                degreeOfCompleteness = -1;
                                CLOG(INFO, logging::testParameters) << "Degree of completeness does not matter.";
                            }
                            else if (config.minDegreeOfCompleteness > 0 && config.maxDegreeOfCompleteness <= 0)
                            {
                                degreeOfCompleteness = config.minDegreeOfCompleteness +
                                        static_cast<float>(rand()) / (static_cast <float> (RAND_MAX/(1.0f - config.minDegreeOfCompleteness)));
                                CLOG(INFO, logging::testParameters) << "Selected random degree of completeness with a minimal value of " <<
                                                                     config.minDegreeOfCompleteness << ": " << degreeOfCompleteness;
                            }
                            else if (config.minDegreeOfCompleteness <= 0 && config.maxDegreeOfCompleteness <=1)
                            {
                                degreeOfCompleteness = 0.1f +
                                        static_cast<float>(rand()) / (static_cast <float> (RAND_MAX/(1.0f - 0.1f)));
                                CLOG(INFO, logging::testParameters) << "Selected random degree of completeness with a maximal value of " <<
                                                                     config.maxDegreeOfCompleteness << ": " << degreeOfCompleteness;
                            }
                            else
                            {

                                degreeOfCompleteness = config.minDegreeOfCompleteness + (degStep * degreeCount);
                                CLOG(INFO, logging::testParameters) << "Degree of completeness: " << degreeOfCompleteness;
                            }

                            for (int ctInnerIt = 0; ctInnerIt < innerIterations; ++ctInnerIt)
                            {
                                CLOG_IF(VLOG_IS_ON(2), INFO, logging::globalLogger)
                                        << "~~~~~~~~~~~~~~~~~~~~~~~~~~~~~~~~~~~~~~~~~~~~~~~~~~~~~~~~~~~~~~~~";
                                CLOG_IF(VLOG_IS_ON(2), INFO, logging::globalLogger) << ctInput << " "
                                                                                    << ctOutput << " "
                                                                                    << ctState << " "
                                                                                    << ctOutFault << " "
                                                                                    << ctTransFault << " "
                                                                                    << ctInnerIt;

                                shared_ptr<FsmPresentationLayer> plTestSpecCopy = make_shared<FsmPresentationLayer>(*plTestSpec);
                                shared_ptr<FsmPresentationLayer> plTestIutCopy = make_shared<FsmPresentationLayer>(*plTestIut);

                                stringstream ss;
                                ss << setw(numberDigits) << setfill('0') << i;
                                string iteration = ss.str();

                    #ifdef ENABLE_DEBUG_MACRO
                                logging::setLogfileSuffix(config.testName + "-" + iteration);
                    #endif


                                int numInputs = ctInput;
                                int numOutputs = ctOutput;
                                int numStates = ctState;
                                int numOutFaults = ctOutFault;
                                int numTransFaults = ctTransFault;


                                if (numOutputs < 1 && numOutFaults > 0)
                                {
                                    CLOG(INFO, logging::globalLogger) << "numStates: " << numStates + 1;
                                    CLOG(INFO, logging::globalLogger) << "numInput: " << numInputs + 1;
                                    CLOG(INFO, logging::globalLogger) << "numOutput: " << numOutputs + 1;
                                    CLOG(INFO, logging::globalLogger) << "numOutFaults: " << numOutFaults;
                                    CLOG(INFO, logging::globalLogger) << "numTransFaults: " << numTransFaults;
                                    CLOG(WARNING, logging::globalLogger) << "Too little outputs. Can not create requested number of "
                                                                         << "output faults. Could not create mutant. Skipping.";
                                    ++i;
                                    continue;
                                }

                                unsigned int createRandomFsmSeed = static_cast<unsigned int>(getRandom(gen));
                                unsigned int createMutantSeed = static_cast<unsigned int>(getRandom(gen));

                                float maxDegNonDet = config.maxDegreeOfNonDeterminism * static_cast <float> (rand()) / static_cast <float> (RAND_MAX);
                                if (config.createReduction && maxDegNonDet < 0.5f)
                                {
                                    maxDegNonDet = 0.5f + static_cast <float> (rand()) /( static_cast <float> (RAND_MAX/(1.0f - 0.5f)));
                                    if (config.maxDegreeOfNonDeterminism < 0.5f || maxDegNonDet > config.maxDegreeOfNonDeterminism)
                                    {
                                        CLOG_IF(VLOG_IS_ON(2), WARNING, logging::globalLogger)
                                                << "Chosen maximal degree of non-determinism very low. Adjusting.";
                                    }
                                }

                                TIMED_SCOPE(timerBlkObj, "heavy-iter");
                                AdaptiveTestResult result;
                                result.testName = config.testName + "-" + iteration;

                                CLOG_IF(VLOG_IS_ON(2), INFO, logging::globalLogger) << "testName: " << result.testName;

                                bool couldCreateIut = false;
                                bool abort = false;
                                bool newSeeds = false;
                                do
                                {
                                    if (newSeeds)
                                    {
                                        CLOG_IF(VLOG_IS_ON(1), INFO, logging::globalLogger) << "Generating new seeds.";
                                        createRandomFsmSeed = static_cast<unsigned int>(getRandom(gen));
                                        createMutantSeed = static_cast<unsigned int>(getRandom(gen));
                                        newSeeds = false;
                                    }
                                    try {
                                        createAndExecuteAdaptiveTest(
                                                    csvOut,
                                                    iteration,
                                                    numStates,
                                                    numInputs,
                                                    numOutputs,
                                                    numOutFaults,
                                                    numTransFaults,
                                                    degreeOfCompleteness,
                                                    maxDegNonDet,
                                                    createRandomFsmSeed,
                                                    createMutantSeed,
                                                    plTestSpecCopy,
                                                    plTestIutCopy,
                                                    config.createReduction,
                                                    config.dontTestReductions,
                                                    config.csvConfig,
                                                    config.loggingConfig,
                                                    result);
                                        couldCreateIut = true;

                                        if (config.csvConfig.context != TestIteration::END)
                                        {
                                            writeResultToQueue(result, config.csvConfig.context, config.csvConfig.fieldsContext, ctInnerIt);

                                        }
                                        result.setsOfMaximalRDistStates.clear();
                                        result.observedTraces.clear();

                                    }
                                    catch (unexpected_reduction& e)
                                    {
                                        CLOG_IF(VLOG_IS_ON(1), INFO, logging::globalLogger) << "IUT is a reduction of the specification.";
                                        if (config.forceTestParameters)
                                        {
                                            newSeeds = true;
                                        }
                                        else
                                        {
                                            abort = true;
                                        }
                                    }
                                    catch (too_many_transition_faults& e)
                                    {
                                        CLOG_IF(VLOG_IS_ON(2), INFO, logging::globalLogger) << "Could not create mutant.";
                                        if (!config.forceTestParameters
                                                && numTransFaults - 1 >= config.minTransFaults && numTransFaults - 1 > 0) {
                                            --numTransFaults;
                                            CLOG_IF(VLOG_IS_ON(2), INFO, logging::globalLogger) << "Decreasing transition faults.";
                                            continue;
                                        }
                                        else if (config.forceTestParameters)
                                        {
                                            newSeeds = true;

                                        }
                                        else
                                        {
                                            abort = true;
                                        }
                                    }
                                    catch (too_many_output_faults& e)
                                    {
                                        CLOG_IF(VLOG_IS_ON(2), INFO, logging::globalLogger) << "Could not create mutant.";
                                        if (!config.forceTestParameters
                                                && numOutFaults - 1 >= config.minOutFaults && numOutFaults - 1 > 0) {
                                            --numOutFaults;
                                            CLOG_IF(VLOG_IS_ON(2), INFO, logging::globalLogger) << "Decreasing output faults.";
                                            continue;
                                        }
                                        else if (!config.forceTestParameters
                                                 && numTransFaults - 1 >= config.minTransFaults && numTransFaults - 1 > 0)
                                        {
                                            --numTransFaults;
                                            CLOG_IF(VLOG_IS_ON(2), INFO, logging::globalLogger) << "Decreasing transition faults.";
                                            continue;
                                        }
                                        else if (config.forceTestParameters)
                                        {
                                            newSeeds = true;

                                        }
                                        else
                                        {
                                            abort = true;
                                        }
                                    }
                                    catch (reduction_not_possible& e)
                                    {
                                        CLOG_IF(VLOG_IS_ON(2), INFO, logging::globalLogger) << "Could not create reduction.";
                                        newSeeds = true;
                                    }
                                } while (!couldCreateIut && !abort);
                                if (!couldCreateIut)
                                {
                                    ++i;
                                    CLOG(INFO, logging::globalLogger) << "numStates: " << numStates + 1;
                                    CLOG(INFO, logging::globalLogger) << "numInput: " << numInputs + 1;
                                    CLOG(INFO, logging::globalLogger) << "numOutput: " << numOutputs + 1;
                                    CLOG(INFO, logging::globalLogger) << "numOutFaults: " << numOutFaults;
                                    CLOG(INFO, logging::globalLogger) << "numTransFaults: " << numTransFaults;
                                    CLOG(INFO, logging::globalLogger) << "createRandomFsmSeed: " << createRandomFsmSeed;
                                    CLOG(INFO, logging::globalLogger) << "createMutantSeed: " << createMutantSeed;
                                    CLOG(WARNING, logging::globalLogger) << "Could not create requested mutant. Skipping.";
                                    continue;
                                }

                                if (result.pass)
                                {
                                    ++passed;
                                }

                                assert(result.testName, result.pass);
                                ++executed;
                                ++i;
                            }  // End inner loop

                            if (loggingContext == TestIteration::DEGREE_COMPLETENESS)
                            {
                                for (const CsvField& f : config.csvConfig.fieldsContext)
                                {
                                    csvHeaderValues[f].push_back(to_string(static_cast<int>((degreeOfCompleteness * 10)) * 10));
                                }
                            }

                        } // End degree of completeness loop

                        if (loggingContext == TestIteration::TRANSITION_FAULT)
                        {
                            for (const CsvField& f : config.csvConfig.fieldsContext)
                            {
                                csvHeaderValues[f].push_back(to_string(ctTransFault));
                            }
                        }
                    }  // End trans faults

                    if (loggingContext == TestIteration::OUTPUT_FAULT)
                    {
                        for (const CsvField& f : config.csvConfig.fieldsContext)
                        {
                            csvHeaderValues[f].push_back(to_string(ctOutFault));
                        }
                    }
                }  // End out faults

                if (loggingContext == TestIteration::STATE)
                {
                    for (const CsvField& f : config.csvConfig.fieldsContext)
                    {
                        csvHeaderValues[f].push_back(to_string(ctState + 1));
                    }
                }
            } // End states

            if (loggingContext == TestIteration::OUTPUT)
            {
                for (const CsvField& f : config.csvConfig.fieldsContext)
                {
                    csvHeaderValues[f].push_back(to_string(ctOutput + 1));
                }
            }
        } // End outputs

        if (loggingContext == TestIteration::INPUT)
        {
            for (const CsvField& f : config.csvConfig.fieldsContext)
            {
                csvHeaderValues[f].push_back(to_string(ctInput + 1));
            }
        }
    } // End inputs


    std::chrono::steady_clock::time_point totalEnd = std::chrono::steady_clock::now();
    long durationS = std::chrono::duration_cast<std::chrono::seconds>(totalEnd - totalStart).count();
    long durationM = std::chrono::duration_cast<std::chrono::minutes>(totalEnd - totalStart).count();

    for (const CsvField& f : config.csvConfig.fieldsContext)
    {
        writeContextHeaderToQueue(config.csvConfig.context, f, csvHeaderValues[f]);
    }

    flushQueues(config.testName);
    printSummary(config.testName, executed, passed, i - executed, durationS, durationM);
}

std::string getcwd() {
    std::string result(1024,'\0');
    while( getcwd(&result[0], result.size()) == 0) {
        if( errno != ERANGE ) {
          throw std::runtime_error(strerror(errno));
        }
        result.resize(result.size()*2);
    }
    result.resize(result.find('\0'));
    return result;
}

void trial(bool debug)
{
    AdaptiveTestConfig config;
    config.testName = "TRIAL";
    config.numFsm = 1000;

    config.minInput = 4;
    config.maxInput = 4;

    config.minOutput = 4;
    config.maxOutput = 4;

    config.minStates = 10;
    config.maxStates = 10;

    config.minTransFaults = 0;
    config.maxTransFaults = 0;

    config.minOutFaults = 1;
    config.maxOutFaults = 1;

    config.maxDegreeOfNonDeterminism = 1.0f;

    config.dontTestReductions = true;
    config.forceTestParameters = true;

    config.seed = 1337;

    config.csvConfig.logEveryIteration = true;

    config.loggingConfig.toDot = false;
    config.loggingConfig.printSetsOfMaximalRDistStates = false;

    if (debug)
    {
        CLOG(INFO, logging::globalLogger) << "############## Debugging ##############";

        AdaptiveTestConfigDebug debugConfig;
        debugConfig.numStates = 4;
        debugConfig.numInput = 4;
        debugConfig.numOutput = 1;
        debugConfig.numOutFaults = 0;
        debugConfig.numTransFaults = 0;
        debugConfig.createRandomFsmSeed = 98824417;
        debugConfig.createMutantSeed = 1642605748;
        debugConfig.createReduction = false;
        debugConfig.degreeOfCompleteness = 1.0f;
        debugConfig.maxDegreeOfNonDeterminism = 0.508369f;
        debugConfig.csvConfig.logEveryIteration = false;
        debugConfig.loggingConfig.toDot = false;

        shared_ptr<FsmPresentationLayer> plTestSpecCopy = make_shared<FsmPresentationLayer>(*plTestSpec);
        shared_ptr<FsmPresentationLayer> plTestIutCopy = make_shared<FsmPresentationLayer>(*plTestIut);

        AdaptiveTestResult result;

        ofstream dummyStream = ofstream();

        createAndExecuteAdaptiveTest(
                    dummyStream,
                    debugConfig.prefix,
                    debugConfig.numStates - 1,
                    debugConfig.numInput - 1,
                    debugConfig.numOutput - 1,
                    debugConfig.numOutFaults,
                    debugConfig.numTransFaults,
                    debugConfig.degreeOfCompleteness,
                    debugConfig.maxDegreeOfNonDeterminism,
                    debugConfig.createRandomFsmSeed,
                    debugConfig.createMutantSeed,
                    plTestSpecCopy,
                    plTestIutCopy,
                    debugConfig.createReduction,
                    false,
                    debugConfig.csvConfig,
                    debugConfig.loggingConfig,
                    result);

        assertOnFail(debugConfig.prefix, result.pass);
    }
    else
    {
        adaptiveTestRandom(config);
    }
}

void test00_00()
{
    CsvConfig csvConfig;
    csvConfig.logEveryIteration = false;

    LoggingConfig loggingConfig;

    AdaptiveTestResult result;
    result.testName = "00-00";
    printTestBegin(result.testName);
    Fsm spec = Fsm(ascTestDirectory + "00/00-spec.dot", "00-00-spec");
    Fsm iut = Fsm(ascTestDirectory + "00/00-iut.dot", "00-00-iut");
    result.numOutFaults = 0;
    result.numTransFaults = 0;
    executeAdaptiveTest(result.testName, spec, iut, static_cast<size_t>(iut.getMaxNodes()), "00-00-inter", true, false, false, result);
    printTestResult(result, csvConfig, loggingConfig);
    assert(result.testName, result.pass);
    CLOG(INFO, logging::globalLogger) << testSepLine;
}

void test00_01()
{
    CsvConfig csvConfig;
    csvConfig.logEveryIteration = false;

    LoggingConfig loggingConfig;

    AdaptiveTestResult result;
    result.testName = "00-01";
    printTestBegin(result.testName);
    Fsm spec = Fsm(ascTestDirectory + "00/01-spec.dot", "00-01-spec");
    Fsm iut = Fsm(ascTestDirectory + "00/01-iut.dot", "00-01-iut");

    result.numOutFaults = 1;
    result.numTransFaults = 0;
    executeAdaptiveTest(result.testName, spec, iut, static_cast<size_t>(iut.getMaxNodes()), "00-01-inter", true, false, false, result);
    printTestResult(result, csvConfig, loggingConfig);
    assert(result.testName, result.pass);
    CLOG(INFO, logging::globalLogger) << testSepLine;
}

/**
 * Testing FSMs with number of states varying
 * and always one output fault.
 */
void OUTF_STA()
{
    AdaptiveTestConfig config;
    config.testName = "OUTF-STA";
    config.numFsm = 20000;

    config.minInput = 4;
    config.maxInput = 4;

    config.minOutput = 4;
    config.maxOutput = 4;

    config.minStates = 1;
    config.maxStates = 20;

    config.minTransFaults = 0;
    config.maxTransFaults = 0;

    config.minOutFaults = 1;
    config.maxOutFaults = 1;

    config.dontTestReductions = true;

    config.csvConfig.logEveryIteration = true;

    config.seed = 1337;

    adaptiveTestRandom(config);
}

/**
 * Testing FSMs with number of inputs varying
 * and always one output fault.
 */
void OUTF_INP()
{
    AdaptiveTestConfig config;
    config.testName = "OUTF-INP";
    config.numFsm = 35000;

    config.minInput = 1;
    config.maxInput = 35;

    config.minOutput = 4;
    config.maxOutput = 4;

    config.minStates = 5;
    config.maxStates = 5;

    config.minTransFaults = 0;
    config.maxTransFaults = 0;

    config.minOutFaults = 1;
    config.maxOutFaults = 1;

    config.dontTestReductions = true;

    config.csvConfig.logEveryIteration = true;

    config.seed = 7364746;

    adaptiveTestRandom(config);
}

void OUTF_OUTP()
{
    AdaptiveTestConfig config;
    config.testName = "OUTF-OUTP";
    config.numFsm = 34000;

    config.minInput = 4;
    config.maxInput = 4;

    config.minOutput = 2;
    config.maxOutput = 35;

    config.minStates = 5;
    config.maxStates = 5;

    config.minTransFaults = 0;
    config.maxTransFaults = 0;

    config.minOutFaults = 1;
    config.maxOutFaults = 1;

    config.dontTestReductions = true;

    config.csvConfig.logEveryIteration = true;

    config.seed = 895;

    adaptiveTestRandom(config);
}

void TRANSF_STA()
{
    AdaptiveTestConfig config;
    config.testName = "TRANSF-STA";
    config.numFsm = 13000;

    config.minInput = 4;
    config.maxInput = 4;

    config.minOutput = 4;
    config.maxOutput = 4;

    config.minStates = 2;
    config.maxStates = 14;

    config.minTransFaults = 1;
    config.maxTransFaults = 1;

    config.minOutFaults = 0;
    config.maxOutFaults = 0;

    config.dontTestReductions = true;

    config.csvConfig.logEveryIteration = true;

    config.seed = 7331;

    adaptiveTestRandom(config);
}

void TRANSF_INP()
{
    AdaptiveTestConfig config;
    config.testName = "TRANSF-INP";
    config.numFsm = 35000;

    config.minInput = 1;
    config.maxInput = 35;

    config.minOutput = 4;
    config.maxOutput = 4;

    config.minStates = 5;
    config.maxStates = 5;

    config.minTransFaults = 1;
    config.maxTransFaults = 1;

    config.minOutFaults = 0;
    config.maxOutFaults = 0;

    config.dontTestReductions = true;

    config.csvConfig.logEveryIteration = true;

    config.seed = 89786;

    adaptiveTestRandom(config);
}

void TRANSF_OUTP()
{
    AdaptiveTestConfig config;
    config.testName = "TRANSF-OUTP";
    config.numFsm = 34000;

    config.minInput = 4;
    config.maxInput = 4;

    config.minOutput = 2;
    config.maxOutput = 35;

    config.minStates = 5;
    config.maxStates = 5;

    config.minTransFaults = 1;
    config.maxTransFaults = 1;

    config.minOutFaults = 0;
    config.maxOutFaults = 0;

    config.dontTestReductions = true;

    config.csvConfig.logEveryIteration = true;

    config.seed = 101;

    adaptiveTestRandom(config);
}

void AEQ_STA()
{
    AdaptiveTestConfig config;
    config.testName = "AEQ-STA";
    config.numFsm = 3000;

    config.minInput = 2;
    config.maxInput = 2;

    config.minOutput = 2;
    config.maxOutput = 2;

    config.minStates = 1;
    config.maxStates = 3;

    config.minTransFaults = 0;
    config.maxTransFaults = 0;

    config.minOutFaults = 0;
    config.maxOutFaults = 0;

    config.dontTestReductions = false;

    config.csvConfig.logEveryIteration = true;

    config.seed = 785676;

    adaptiveTestRandom(config);
}

void AEQ_INP()
{
    AdaptiveTestConfig config;
    config.testName = "AEQ-INP";
    config.numFsm = 25000;

    config.minInput = 1;
    config.maxInput = 25;

    config.minOutput = 2;
    config.maxOutput = 2;

    config.minStates = 2;
    config.maxStates = 2;

    config.minTransFaults = 0;
    config.maxTransFaults = 0;

    config.minOutFaults = 0;
    config.maxOutFaults = 0;

    config.dontTestReductions = false;

    config.csvConfig.logEveryIteration = true;

    config.seed = 546457;

    adaptiveTestRandom(config);
}

void AEQ_OUTP()
{
    AdaptiveTestConfig config;
    config.testName = "AEQ-OUTP";
    config.numFsm = 24000;

    config.minInput = 2;
    config.maxInput = 2;

    config.minOutput = 2;
    config.maxOutput = 25;

    config.minStates = 2;
    config.maxStates = 2;

    config.minTransFaults = 0;
    config.maxTransFaults = 0;

    config.minOutFaults = 0;
    config.maxOutFaults = 0;

    config.dontTestReductions = false;

    config.csvConfig.logEveryIteration = true;

    config.seed = 805645;

    adaptiveTestRandom(config);
}

void RED_STA()
{
    AdaptiveTestConfig config;
    config.testName = "RED-STA";
    config.numFsm = 3000;

    config.minInput = 2;
    config.maxInput = 2;

    config.minOutput = 2;
    config.maxOutput = 2;

    config.minStates = 1;
    config.maxStates = 3;

    config.minTransFaults = 0;
    config.maxTransFaults = 0;

    config.minOutFaults = 0;
    config.maxOutFaults = 0;

    config.createReduction = true;
    config.dontTestReductions = false;

    config.csvConfig.logEveryIteration = true;

    config.seed = 4334;

    adaptiveTestRandom(config);
}

void RED_INP()
{
    AdaptiveTestConfig config;
    config.testName = "RED-INP";
    config.numFsm = 25000;

    config.minInput = 1;
    config.maxInput = 25;

    config.minOutput = 2;
    config.maxOutput = 2;

    config.minStates = 2;
    config.maxStates = 2;

    config.minTransFaults = 0;
    config.maxTransFaults = 0;

    config.minOutFaults = 0;
    config.maxOutFaults = 0;

    config.createReduction = true;
    config.dontTestReductions = false;

    config.csvConfig.logEveryIteration = true;

    config.seed = 56457;

    adaptiveTestRandom(config);
}

void RED_OUTP()
{
    AdaptiveTestConfig config;
    config.testName = "RED-OUTP";
    config.numFsm = 24000;

    config.minInput = 2;
    config.maxInput = 2;

    config.minOutput = 2;
    config.maxOutput = 25;

    config.minStates = 2;
    config.maxStates = 2;

    config.minTransFaults = 0;
    config.maxTransFaults = 0;

    config.minOutFaults = 0;
    config.maxOutFaults = 0;

    config.createReduction = true;
    config.dontTestReductions = false;

    config.csvConfig.logEveryIteration = true;

    config.seed = 7896774;

    adaptiveTestRandom(config);
}


void runAdaptiveStateCountingTests()
{
    // Input faults
    OUTF_STA();
    OUTF_INP();
    OUTF_OUTP();

    // Transition faults
    TRANSF_STA();
    TRANSF_INP();
    TRANSF_OUTP();

    // Equivalence
    AEQ_STA();
    AEQ_INP();
    AEQ_OUTP();

    // Reductions
    RED_STA();
    RED_INP();
    RED_OUTP();
}

int main(int argc, char* argv[])
{
    START_EASYLOGGINGPP(argc, argv);
    nowText = initialize();
    logging::initLogging(nowText);

    CLOG(INFO, logging::globalLogger) << "%%%%%%%%%%%%%%%%%%%%%%%% Starting Application %%%%%%%%%%%%%%%%%%%%%%%%";
#ifdef ENABLE_DEBUG_MACRO
    CLOG(INFO, logging::globalLogger) << "This is a debug build!";
#endif

    runAdaptiveStateCountingTests();

    return 0;
>>>>>>> 392cd18d
}


<|MERGE_RESOLUTION|>--- conflicted
+++ resolved
@@ -39,6 +39,8 @@
 #include <deque>
 
 using namespace std;
+using namespace Json;
+
 using std::chrono::system_clock;
 
 static const string csvSep = ";";
@@ -286,33 +288,48 @@
         out += ": " + comment;
     }
 
-<<<<<<< HEAD
+    CLOG(INFO, logging::testParameters) << out;
+}
+
+void assertOnFail(string tc, bool verdict, string comment = "") {
+
+    string sVerdict = (verdict) ? "PASS: " + tc : "FAIL: " + tc + ": " + comment;
+    if (verdict)
+    {
+        CLOG(INFO, logging::testParameters) << sVerdict;
+    }
+    else
+    {
+        CLOG(ERROR, logging::testParameters) << sVerdict;
+    }
+}
+
 void test1() {
-    
+
     cout << "TC-DFSM-0001 Show that Dfsm.applyDet() deals correctly with incomplete DFSMs "
     << endl;
-    
+
     shared_ptr<FsmPresentationLayer> pl = make_shared<FsmPresentationLayer>();
     Dfsm d("../../../resources/TC-DFSM-0001.fsm",pl,"m1");
     d.toDot("TC-DFSM-0001");
-    
+
     vector<int> inp;
     inp.push_back(1);
     inp.push_back(0);
     inp.push_back(0);
     inp.push_back(0);
     inp.push_back(1);
-    
-    
+
+
     InputTrace i(inp,pl);
-    
+
     cout << "InputTrace = " << i << endl;
-    
-    
+
+
     IOTrace t = d.applyDet(i);
-    
+
     cout << "IOTrace t = " << t << endl;
-    
+
     vector<int> vIn = t.getInputTrace().get();
     vector<int> vOut = t.getOutputTrace().get();
     fsmlib_assert("TC-DFSM-0001",vIn.size() == 4
@@ -322,8 +339,8 @@
            and vOut[2] == 2
            and vOut[3] == 2,
            "For input trace 1.0.0.0.1, the output trace is 2.0.2.2");
-    
-    
+
+
     inp.insert(inp.begin(),9);
     InputTrace j(inp,pl);
     IOTrace u = d.applyDet(j);
@@ -332,140 +349,877 @@
            u.getOutputTrace().get().size() == 0 and
            u.getInputTrace().get().size() == 0,
            "For input trace 9, the output trace is empty.");
-=======
-    CLOG(INFO, logging::testParameters) << out;
->>>>>>> 392cd18d
-    
-}
-
-void assertOnFail(string tc, bool verdict, string comment = "") {
-
-    string sVerdict = (verdict) ? "PASS: " + tc : "FAIL: " + tc + ": " + comment;
-    if (verdict)
-    {
-        CLOG(INFO, logging::testParameters) << sVerdict;
-    }
-    else
-    {
-        CLOG(ERROR, logging::testParameters) << sVerdict;
-    }
-
-
-<<<<<<< HEAD
+
+}
+
+
 void test2() {
-    
+
     cout << "TC-FSM-0001 Show that the copy constructor produces a deep copy of an FSM generated at random "
     << endl;
-    
+
     shared_ptr<FsmPresentationLayer> pl = make_shared<FsmPresentationLayer>();
     shared_ptr<Fsm> f1 = Fsm::createRandomFsm("f1",3,5,10,pl);
-    
+
     shared_ptr<Fsm> f2 = make_shared<Fsm>(*f1);
-    
+
     f1->toDot("f1");
     f2->toDot("f1Copy");
-    
+
     // Check using diff, that the dot-files of both FSMs
     // are identical
     fsmlib_assert("TC-FSM-0001", 0 == system("diff f1.dot f1Copy.dot"),
            "dot-files of original and copied FSM are identical");
-    
+
     cout << "Show that original FSM and deep copy are equivalent, "
     << endl << "using the WpMethod";
-    
+
     Fsm f1Obs = f1->transformToObservableFSM();
     Fsm f1Min = f1Obs.minimise();
-    
+
     Fsm f2Obs = f2->transformToObservableFSM();
     Fsm f2Min = f2Obs.minimise();
-    
+
     int m = (f2Min.getMaxNodes() > f1Min.getMaxNodes() ) ?
     (f2Min.getMaxNodes() - f1Min.getMaxNodes()) : 0;
     IOListContainer iolc = f1Min.wMethod(m);
-    
+
     TestSuite t1 = f1Min.createTestSuite(iolc);
     TestSuite t2 = f2Min.createTestSuite(iolc);
-    
+
     fsmlib_assert("TC-FSM-0001",
            t2.isEquivalentTo(t1),
            "Original FSM and its deep copy pass the same W-Method test suite");
-    
-    
-    
+
+
+
 }
 
 void test3() {
-    
+
     cout << "TC-FSM-0002 Show that createMutant() injects a fault into the original FSM" << endl;
-    
-    
+
+
     for ( size_t i = 0; i < 4; i++ ) {
         shared_ptr<FsmPresentationLayer> pl =
         make_shared<FsmPresentationLayer>();
         shared_ptr<Fsm> fsm = Fsm::createRandomFsm("F",5,5,8,pl,(unsigned)i);
         fsm->toDot("F");
-        
+
         shared_ptr<Fsm> fsmMutant = fsm->createMutant("F_M",1,0);
         fsmMutant->toDot("FMutant");
-        
+
         Fsm fsmMin = fsm->minimise();
         fsmMin.toDot("FM");
-        
+
         Fsm fsmMutantMin = fsmMutant->minimise();
-        
+
         unsigned int m = 0;
         if ( fsmMutantMin.getMaxNodes() > fsmMin.getMaxNodes() ) {
             m = fsmMutantMin.getMaxNodes() - fsmMin.getMaxNodes();
         }
-        
+
         cout << "Call W-Method - additional states (m) = " << m << endl;
-        
+
         IOListContainer iolc1 = fsmMin.wMethodOnMinimisedFsm(m);
-        
+
         cout << "TS SIZE (W-Method): " << iolc1.size() << endl;
-        
+
         if ( iolc1.size() > 1000) {
             cout << "Skip this test case, since size is too big" << endl;
             continue;
         }
-        
+
         TestSuite t1 = fsmMin.createTestSuite(iolc1);
         TestSuite t2 = fsmMutantMin.createTestSuite(iolc1);
-        
+
         fsmlib_assert("TC-FSM-0002", not t2.isEquivalentTo(t1),
                "Original FSM and mutant do not produce the same test suite results - tests are created by W-Method");
-        
+
         IOListContainer iolc2 = fsmMin.wpMethod(m);
-        
+
         cout << "TS SIZE (Wp-Method): " << iolc2.size() << endl;
-        
+
         if ( iolc2.size() > iolc1.size() ) {
-            
+
             ofstream outFile("fsmMin.fsm");
             fsmMin.dumpFsm(outFile);
             outFile.close();
-             
+
             exit(1);
         }
 
-        
+
         TestSuite t1wp = fsmMin.createTestSuite(iolc2);
         TestSuite t2wp = fsmMutantMin.createTestSuite(iolc2);
-        
+
         fsmlib_assert("TC-FSM-0002",
                not t2wp.isEquivalentTo(t1wp),
                "Original FSM and mutant do not produce the same test suite results - tests are created by Wp-Method");
-        
+
         fsmlib_assert("TC-FSM-0002",
                t1wp.size() <= t1.size(),
                "Wp-Method test suite size less or equal to W-Method size");
-        
+
         if ( t1wp.size() > t1.size() ) {
             cout << "Test Suite Size (W-Method): " << t1.size()
             << endl << "Test Suite Size (Wp-Method): " << t1wp.size() << endl;
             cout << endl << "W-Method " << endl << iolc1 << endl;
             exit(1);
-=======
+        }
+
+
+    }
+
+
+}
+
+
+void test4() {
+
+    cout << "TC-FSM-0004 Check correctness of state cover" << endl;
+
+    const bool markAsVisited = true;
+    bool havePassed = true;
+
+    shared_ptr<FsmPresentationLayer> pl = make_shared<FsmPresentationLayer>();
+
+    for (size_t i = 0; i < 2000; i++) {
+
+        // Create a random FSM
+        std::shared_ptr<Fsm> f = Fsm::createRandomFsm("F",5,5,10,pl,(unsigned)i);
+        std::shared_ptr<Tree> sc = f->getStateCover();
+
+        if ( sc->size() != (size_t)f->getMaxNodes() + 1 ) {
+            cout << "Size of state cover: " << sc->size()
+            << " Number of states in FSM: " << f->getMaxNodes() + 1 << endl;
+            fsmlib_assert("TC-FSM-0004",
+                   sc->size() <= (size_t)f->getMaxNodes() + 1,
+                   "Size of state cover must be less or equal than number of FSM states");
+        }
+
+
+        IOListContainer c = sc->getTestCases();
+        std::shared_ptr<std::vector<std::vector<int>>> iols = c.getIOLists();
+
+        for ( auto inLst : *iols ) {
+            auto iTr = make_shared<InputTrace>(inLst,pl);
+            f->apply(*iTr,true);
+        }
+
+        for ( std::shared_ptr<FsmNode> n : f->getNodes() ) {
+            if ( not n->hasBeenVisited() ) {
+                havePassed = false;
+                fsmlib_assert("TC-FSM-0004",
+                       n->hasBeenVisited(),
+                       "State cover failed to visit node " + n->getName());
+
+                f->toDot("FailedStateCoverFSM");
+
+                filebuf fb;
+                fb.open ("FailedStateCover.dot",std::ios::out);
+                ostream os(&fb);
+                sc->toDot(os);
+                fb.close();
+
+                int iCtr = 0;
+                for ( auto inLst : *iols ) {
+                    ostringstream oss;
+                    oss << iCtr++;
+                    auto iTr = make_shared<InputTrace>(inLst,pl);
+                    filebuf fbot;
+                    OutputTree ot = f->apply(*iTr,markAsVisited);
+                    fbot.open ("FailedStateCover" + oss.str() + ".dot",
+                               std::ios::out);
+                    ostream osdot(&fbot);
+                    sc->toDot(osdot);
+                    fbot.close();
+                }
+
+                exit(1);
+
+            }
+        }
+
+    }
+
+    if ( havePassed ) {
+        fsmlib_assert("TC-FSM-0004",
+               true,
+               "State cover reaches all states");
+    }
+    else {
+        exit(0);
+    }
+
+
+}
+
+void test5() {
+
+    cout << "TC-FSM-0005 Check correctness of input " <<
+    "equivalence classes" << endl;
+
+    shared_ptr<FsmPresentationLayer> pl =
+    make_shared<FsmPresentationLayer>();
+
+
+    shared_ptr<Fsm> fsm =
+    make_shared<Fsm>("../../../resources/TC-FSM-0005.fsm",pl,"F");
+    fsm->toDot("TC-FSM-0005");
+
+    vector< std::unordered_set<int> > v = fsm->getEquivalentInputs();
+
+    for ( size_t s = 0; s < v.size(); s++ ) {
+        cout << s << ": { ";
+        bool isFirst = true;
+        for ( auto x : v[s] ) {
+            if ( isFirst ) {
+                isFirst= false;
+            }
+            else   {
+                cout << ", ";
+            }
+            cout << x;
+        }
+        cout << " }" << endl;
+    }
+
+    fsmlib_assert("TC-FSM-0005",
+           v.size() == 3,
+           "For TC-FSM-0005.fsm, there are 3 classes of equivalent inputs.");
+
+    fsmlib_assert("TC-FSM-0005",
+           v[0].size() == 1 and v[0].find(0) != v[0].end(),
+           "Class 0 only contains input 0.");
+
+    fsmlib_assert("TC-FSM-0005",
+           v[1].size() == 1 and v[1].find(1) != v[1].end(),
+           "Class 1 only contains input 1.");
+
+    fsmlib_assert("TC-FSM-0005",
+           v[2].size() == 2 and
+           v[2].find(2) != v[2].end() and
+           v[2].find(3) != v[2].end(),
+           "Class 2 contains inputs 2 and 3.");
+
+
+    // Check FSM without any equivalent inputs
+    fsm = make_shared<Fsm>("../../../resources/fsmGillA7.fsm",pl,"F");
+    fsm->toDot("fsmGillA7");
+    v = fsm->getEquivalentInputs();
+
+    fsmlib_assert("TC-FSM-0005",
+           v.size() == 3,
+           "For fsmGillA7, there are 3 input classes.");
+
+    bool ok = true;
+    for ( size_t s=0; s < v.size() and ok; s++ ) {
+        if ( v[s].size() != 1 or
+            v[s].find((int)s) == v[s].end() ) {
+            ok =false;
+        }
+    }
+
+    fsmlib_assert("TC-FSM-0005",
+           ok,
+           "For fsmGillA7, class x just contains input x.");
+
+}
+
+void test6() {
+
+    cout << "TC-FSM-0006 Check correctness of FSM Print Visitor " << endl;
+
+    shared_ptr<FsmPresentationLayer> pl = make_shared<FsmPresentationLayer>();
+    Dfsm d("../../../resources/TC-DFSM-0001.fsm",pl,"m1");
+
+    FsmPrintVisitor v;
+
+    d.accept(v);
+
+    cout << endl << endl;
+    assertInconclusive("TC-FSM-0006",
+                       "Output of print visitor has to be checked manually");
+
+
+}
+
+void test7() {
+
+    //    cout << "TC-FSM-0007 Check correctness of FSM Simulation Visitor "
+    //    << endl;
+
+    shared_ptr<FsmPresentationLayer> pl =
+    make_shared<FsmPresentationLayer>("../../../resources/garageIn.txt",
+                                      "../../../resources/garageOut.txt",
+                                      "../../../resources/garageState.txt");
+    Dfsm d("../../../resources/garage.fsm",pl,"GC");
+    d.toDot("GC");
+
+    FsmSimVisitor v;
+
+    d.accept(v);
+
+    v.setFinalRun(true);
+    d.accept(v);
+
+    cout << endl << endl;
+    //    assertInconclusive("TC-FSM-0007",
+    //                       "Output of simulation visitor has to be checked manually");
+}
+
+
+void test8() {
+
+    //    cout << "TC-FSM-0008 Check correctness of FSM Oracle Visitor "
+    //    << endl;
+
+    shared_ptr<FsmPresentationLayer> pl =
+    make_shared<FsmPresentationLayer>("../../../resources/garageIn.txt",
+                                      "../../../resources/garageOut.txt",
+                                      "../../../resources/garageState.txt");
+    Dfsm d("../../../resources/garage.fsm",pl,"GC");
+    d.toDot("GC");
+
+    FsmOraVisitor v;
+
+    d.accept(v);
+
+    v.setFinalRun(true);
+    d.accept(v);
+
+    cout << endl << endl;
+    //    assertInconclusive("TC-FSM-0008",
+    //                       "Output of oracle visitor has to be checked manually");
+}
+
+void test9() {
+
+    cout << "TC-FSM-0009 Check correctness of method removeUnreachableNodes() "
+         << endl;
+
+    shared_ptr<Dfsm> d = nullptr;
+    Reader jReader;
+    Value root;
+    stringstream document;
+    ifstream inputFile("../../../resources/unreachable_gdc.fsm");
+    document << inputFile.rdbuf();
+    inputFile.close();
+
+    if ( jReader.parse(document.str(),root) ) {
+        d = make_shared<Dfsm>(root);
+    }
+    else {
+        cerr << "Could not parse JSON model - exit." << endl;
+        exit(1);
+    }
+
+
+    d->toDot("GU");
+
+    size_t oldSize = d->size();
+
+    vector<shared_ptr<FsmNode>> uNodes;
+    if ( d->removeUnreachableNodes(uNodes) ) {
+
+        d->toDot("G_all_reachable");
+
+        for ( auto n : uNodes ) {
+            cout << "Removed unreachable node: " << n->getName() << endl;
+        }
+
+        fsmlib_assert("TC-FSM-0009",
+               uNodes.size() == 2 and (oldSize - d->size()) == 2,
+               "All unreachable states have been removed");
+    }
+    else {
+        fsmlib_assert("TC-FSM-0009",
+               false,
+               "Expected removeUnreachableNodes() to return FALSE");
+    }
+
+
+}
+
+
+void test10() {
+
+    cout << "TC-FSM-0010 Check correctness of Dfsm::minimise() "
+    << endl;
+
+    shared_ptr<Dfsm> d = nullptr;
+    shared_ptr<FsmPresentationLayer> pl;
+    Reader jReader;
+    Value root;
+    stringstream document;
+    ifstream inputFile("../../../resources/unreachable_gdc.fsm");
+    document << inputFile.rdbuf();
+    inputFile.close();
+
+    if ( jReader.parse(document.str(),root) ) {
+        d = make_shared<Dfsm>(root);
+        pl = d->getPresentationLayer();
+    }
+    else {
+        cerr << "Could not parse JSON model - exit." << endl;
+        exit(1);
+    }
+
+
+    Dfsm dMin = d->minimise();
+
+    IOListContainer w = dMin.getCharacterisationSet();
+
+    shared_ptr<std::vector<std::vector<int>>> inLst = w.getIOLists();
+
+    bool allNodesDistinguished = true;
+    for ( size_t n = 0; n < dMin.size(); n++ ) {
+
+        shared_ptr<FsmNode> node1 = dMin.getNodes().at(n);
+
+        for ( size_t m = n+1; m < dMin.size(); m++ ) {
+            shared_ptr<FsmNode> node2 = dMin.getNodes().at(m);
+
+            bool areDistinguished = false;
+
+            for ( auto inputs : *inLst ) {
+
+                shared_ptr<InputTrace> itr = make_shared<InputTrace>(inputs,pl);
+
+                OutputTree o1 = node1->apply(*itr);
+                OutputTree o2 = node2->apply(*itr);
+
+                if ( o1 != o2 ) {
+                    areDistinguished = true;
+                    break;
+                }
+
+            }
+
+            if ( not areDistinguished ) {
+
+                fsmlib_assert("TC-FSM-0010",
+                       false,
+                       "All nodes of minimised DFSM must be distinguishable");
+                cout << "Could not distinguish nodes "
+                << node1->getName() << " and " << node2->getName() << endl;
+
+                allNodesDistinguished = false;
+            }
+
+        }
+
+    }
+
+    if ( allNodesDistinguished ) {
+        fsmlib_assert("TC-FSM-0010",
+               true,
+               "All nodes of minimised DFSM must be distinguishable");
+    }
+
+}
+
+
+void test10b() {
+
+    cout << "TC-FSM-1010 Check correctness of Dfsm::minimise() with DFSM huang201711"
+    << endl;
+
+    shared_ptr<FsmPresentationLayer> pl =
+        make_shared<FsmPresentationLayer>("../../../resources/huang201711in.txt",
+                                          "../../../resources/huang201711out.txt",
+                                          "../../../resources/huang201711state.txt");
+
+
+    shared_ptr<Dfsm> d = make_shared<Dfsm>("../../../resources/huang201711.fsm",
+                                           pl,
+                                           "F");
+    Dfsm dMin = d->minimise();
+
+    IOListContainer w = dMin.getCharacterisationSet();
+
+    shared_ptr<std::vector<std::vector<int>>> inLst = w.getIOLists();
+
+    bool allNodesDistinguished = true;
+    for ( size_t n = 0; n < dMin.size(); n++ ) {
+
+        shared_ptr<FsmNode> node1 = dMin.getNodes().at(n);
+
+        for ( size_t m = n+1; m < dMin.size(); m++ ) {
+            shared_ptr<FsmNode> node2 = dMin.getNodes().at(m);
+
+            bool areDistinguished = false;
+
+            for ( auto inputs : *inLst ) {
+
+                shared_ptr<InputTrace> itr = make_shared<InputTrace>(inputs,pl);
+
+                OutputTree o1 = node1->apply(*itr);
+                OutputTree o2 = node2->apply(*itr);
+
+                if ( o1 != o2 ) {
+                    areDistinguished = true;
+                    break;
+                }
+
+            }
+
+            if ( not areDistinguished ) {
+
+                fsmlib_assert("TC-FSM-1010",
+                       false,
+                       "All nodes of minimised DFSM must be distinguishable");
+                cout << "Could not distinguish nodes "
+                << node1->getName() << " and " << node2->getName() << endl;
+
+                allNodesDistinguished = false;
+            }
+
+        }
+
+    }
+
+    if ( allNodesDistinguished ) {
+        fsmlib_assert("TC-FSM-1010",
+               true,
+               "All nodes of minimised DFSM must be distinguishable");
+    }
+
+}
+
+
+void gdc_test1() {
+
+    cout << "TC-GDC-0001 Check that the correct W-Method test suite "
+    << endl << "is generated for the garage door controller example" << endl;
+
+
+    shared_ptr<Dfsm> gdc =
+    make_shared<Dfsm>("../../../resources/garage-door-controller.csv","GDC");
+
+    shared_ptr<FsmPresentationLayer> pl = gdc->getPresentationLayer();
+
+    gdc->toDot("GDC");
+    gdc->toCsv("GDC");
+
+    Dfsm gdcMin = gdc->minimise();
+
+    gdcMin.toDot("GDC_MIN");
+
+    IOListContainer iolc =
+        gdc->wMethod(2);
+
+    shared_ptr< TestSuite > testSuite =
+        make_shared< TestSuite >();
+    for ( auto inVec : *iolc.getIOLists() ) {
+        shared_ptr<InputTrace> itrc = make_shared<InputTrace>(inVec,pl);
+        testSuite->push_back(gdc->apply(*itrc));
+    }
+
+    int tcNum = 0;
+    for ( auto iotrc : *testSuite ) {
+        cout << "TC-" << ++tcNum << ": " << iotrc;
+    }
+
+    testSuite->save("testsuite.txt");
+
+    fsmlib_assert("TC-GDC-0001",
+            0 == system("diff testsuite.txt ../../../resources/gdc-testsuite.txt"),
+           "Expected GDC test suite and generated suite are identical");
+
+
+}
+
+vector<IOTrace> runAgainstRefModel(shared_ptr<Dfsm> refModel,
+                                   IOListContainer& c) {
+
+    shared_ptr<FsmPresentationLayer> pl = refModel->getPresentationLayer();
+
+    auto iolCnt = c.getIOLists();
+
+    // Register test cases in IO Traces
+    vector<IOTrace> iotrLst;
+
+    for ( auto lst : *iolCnt ) {
+
+        shared_ptr<InputTrace> itr = make_shared<InputTrace>(lst,pl);
+        IOTrace iotr = refModel->applyDet(*itr);
+        iotrLst.push_back(iotr);
+
+    }
+
+    return iotrLst;
+
+}
+
+void runAgainstMutant(shared_ptr<Dfsm> mutant, vector<IOTrace>& expected) {
+
+    for ( auto io : expected ) {
+
+        InputTrace i = io.getInputTrace();
+
+        if ( not mutant->pass(io) ) {
+            cout << "FAIL: expected " << io << endl
+            << "     : observed " << mutant->applyDet(i) << endl;
+        }
+        else {
+            cout << "PASS: " << i << endl;
+        }
+
+    }
+
+}
+
+void wVersusT() {
+
+    shared_ptr<Dfsm> refModel = make_shared<Dfsm>("FSBRTSX.csv","FSBRTS");
+
+//    IOListContainer wTestSuite0 = refModel->wMethod(0);
+//    IOListContainer wTestSuite1 = refModel->wMethod(1);
+//    IOListContainer wTestSuite2 = refModel->wMethod(2);
+//    IOListContainer wTestSuite3 = refModel->wMethod(3);
+//
+  IOListContainer wpTestSuite0 = refModel->wpMethod(0);
+//    IOListContainer wpTestSuite1 = refModel->wpMethod(1);
+//    IOListContainer wpTestSuite2 = refModel->wpMethod(2);
+//    IOListContainer wpTestSuite3 = refModel->wpMethod(3);
+
+    //    IOListContainer tTestSuite = refModel->tMethod();
+
+//    vector<IOTrace> expectedResultsW0 = runAgainstRefModel(refModel, wTestSuite0);
+//    vector<IOTrace> expectedResultsW1 = runAgainstRefModel(refModel, wTestSuite1);
+//    vector<IOTrace> expectedResultsW2 = runAgainstRefModel(refModel, wTestSuite2);
+//    vector<IOTrace> expectedResultsW3 = runAgainstRefModel(refModel, wTestSuite3);
+    vector<IOTrace> expectedResultsWp0 = runAgainstRefModel(refModel, wpTestSuite0);
+//    vector<IOTrace> expectedResultsWp1 = runAgainstRefModel(refModel, wpTestSuite1);
+//    vector<IOTrace> expectedResultsWp2  = runAgainstRefModel(refModel, wpTestSuite2);
+//    vector<IOTrace> expectedResultsWp3 = runAgainstRefModel(refModel, wpTestSuite3);
+//    vector<IOTrace> expectedResultsT = runAgainstRefModel(refModel, tTestSuite);
+
+
+
+    for ( int i = 0; i < 10; i++ ) {
+
+        cout << "Mutant No. " << (i+1) << ": " << endl;
+
+        shared_ptr<Dfsm> mutant =
+            make_shared<Dfsm>("FSBRTSX.csv","FSBRTS");
+        mutant->createAtRandom();
+
+//        runAgainstMutant(mutant,expectedResultsW0);
+//        runAgainstMutant(mutant,expectedResultsW1);
+//        runAgainstMutant(mutant,expectedResultsW2);
+//        runAgainstMutant(mutant,expectedResultsW3);
+        runAgainstMutant(mutant,expectedResultsWp0);
+//        runAgainstMutant(mutant,expectedResultsWp1);
+//        runAgainstMutant(mutant,expectedResultsWp2);
+//        runAgainstMutant(mutant,expectedResultsWp3);
+//        runAgainstMutant(mutant,expectedResultsT);
+
+
+    }
+
+
+}
+
+void test11() {
+
+    shared_ptr<FsmPresentationLayer> pl = make_shared<FsmPresentationLayer>("../../../resources/garageIn.txt",
+                                                                            "../../../resources/garageOut.txt",
+                                                                            "../../../resources/garageState.txt");
+
+    shared_ptr<Fsm> gdc = make_shared<Fsm>("../../../resources/garage.fsm",pl,"GDC");
+
+
+    gdc->toDot("GDC");
+
+    Fsm gdcMin = gdc->minimise();
+
+    gdcMin.toDot("GDC_MIN");
+
+}
+
+void test12() {
+
+    shared_ptr<FsmPresentationLayer> pl = make_shared<FsmPresentationLayer>("../../../resources/garageIn.txt",
+                                                                            "../../../resources/garageOut.txt",
+                                                                            "../../../resources/garageState.txt");
+
+    shared_ptr<Dfsm> gdc = make_shared<Dfsm>("../../../resources/garage.fsm",pl,"GDC");
+
+
+    gdc->toDot("GDC");
+
+    Dfsm gdcMin = gdc->minimise();
+
+    gdcMin.toDot("GDC_MIN");
+
+}
+
+void test13() {
+
+    shared_ptr<FsmPresentationLayer> pl = make_shared<FsmPresentationLayer>();
+
+    shared_ptr<Dfsm> gdc = make_shared<Dfsm>("../../../resources/garage.fsm",pl,"GDC");
+
+
+    gdc->toDot("GDC");
+
+    Dfsm gdcMin = gdc->minimise();
+
+    gdcMin.toDot("GDC_MIN");
+
+}
+
+
+void test14() {
+
+    shared_ptr<FsmPresentationLayer> pl = make_shared<FsmPresentationLayer>();
+
+    shared_ptr<Fsm> fsm = make_shared<Fsm>("../../../resources/NN.fsm",pl,"NN");
+
+    fsm->toDot("NN");
+
+    Fsm fsmMin = fsm->minimiseObservableFSM();
+
+    fsmMin.toDot("NN_MIN");
+
+}
+
+
+void test15() {
+
+    cout << "TC-DFSM-0015 Show that Fsm::transformToObservableFSM() produces an "
+    << "equivalent observable FSM"
+    << endl;
+
+    shared_ptr<FsmPresentationLayer> pl = make_shared<FsmPresentationLayer>();
+
+    shared_ptr<Fsm> nonObs = make_shared<Fsm>("../../../resources/nonObservable.fsm",pl,"NON_OBS");
+
+
+    nonObs->toDot("NON_OBS");
+
+    Fsm obs = nonObs->transformToObservableFSM();
+
+    obs.toDot("OBS");
+
+    fsmlib_assert("TC-DFSM-0015",
+           obs.isObservable(),
+           "Transformed FSM is observable");
+
+    // Show that nonObs and obs have the same language.
+    // We use brute force test that checks all traces of length n*m
+    int n = (int)nonObs->size();
+    int m = (int)obs.size();
+    int theLen = n+m-1;
+
+    IOListContainer allTrc = IOListContainer(nonObs->getMaxInput(),
+                                             1,
+                                             theLen,
+                                             pl);
+
+    shared_ptr<vector<vector<int>>> allTrcLst = allTrc.getIOLists();
+
+    for ( auto trc : *allTrcLst ) {
+
+        // Run the test case against both FSMs and compare
+        // the (nondeterministic) result
+        shared_ptr<InputTrace> iTr =
+        make_shared<InputTrace>(trc,pl);
+        OutputTree o1 = nonObs->apply(*iTr);
+        OutputTree o2 = obs.apply(*iTr);
+
+        if ( o1 != o2 ) {
+
+            fsmlib_assert("TC-DFSM-0015",
+                   o1 == o2,
+                   "Transformed FSM has same language as original FSM");
+
+            cout << "o1 = " << o1 << endl;
+            cout << "o2 = " << o2 << endl;
+            return;
+
+        }
+
+    }
+
+}
+
+void faux() {
+
+
+    shared_ptr<FsmPresentationLayer> pl =
+    make_shared<FsmPresentationLayer>("../../../resources/gillIn.txt",
+                                      "../../../resources/gillOut.txt",
+                                      "../../../resources/gillState.txt");
+
+    shared_ptr<Dfsm> d = make_shared<Dfsm>("../../../resources/gill.fsm",
+                                           pl,
+                                           "G0");
+
+    d->toDot("G0");
+
+    d->toCsv("G0");
+
+    Dfsm dMin = d->minimise();
+
+    dMin.toDot("G0_MIN");
+
+
+
+}
+
+void test16() {
+
+    shared_ptr<Dfsm> exp1 = nullptr;
+    Reader jReader;
+    Value root;
+    stringstream document;
+    ifstream inputFile("../../../resources/exp1.fsm");
+    document << inputFile.rdbuf();
+    inputFile.close();
+
+    if ( jReader.parse(document.str(),root) ) {
+        exp1 = make_shared<Dfsm>(root);
+    }
+    else {
+        cerr << "Could not parse JSON model - exit." << endl;
+        exit(1);
+    }
+
+    exp1->toDot("exp1");
+
+    shared_ptr<Dfsm> exp2 = nullptr;
+    Reader jReader2;
+    Value root2;
+    stringstream document2;
+    ifstream inputFile2("../../../resources/exp2.fsm");
+    document2 << inputFile2.rdbuf();
+    inputFile2.close();
+
+    if ( jReader2.parse(document2.str(),root) ) {
+        exp2 = make_shared<Dfsm>(root);
+    }
+    else {
+        cerr << "Could not parse JSON model - exit." << endl;
+        exit(1);
+    }
+
+    exp2->toDot("exp2");
+
+    Fsm prod = exp1->intersect(*exp2);
+
+    cout << endl << "NEW PL STATES" << endl ;
+    prod.getPresentationLayer()->dumpState(cout);
+
+
+    prod.toDot("PRODexp1exp2");
+
+
+
+
 }
 
 string getFieldFromResult(const AdaptiveTestResult& result, const CsvField& field)
@@ -535,7 +1289,6 @@
         if (result.longestObservedTrace)
         {
             out << *result.longestObservedTrace;
->>>>>>> 392cd18d
         }
         else
         {
@@ -579,75 +1332,14 @@
     return out.str();
 }
 
+
+
+
 void logToCsv(ofstream& csvOut, const AdaptiveTestResult& result, const CsvConfig& config)
 {
     string output;
 
-<<<<<<< HEAD
-void test4() {
-    
-    cout << "TC-FSM-0004 Check correctness of state cover" << endl;
-    
-    const bool markAsVisited = true;
-    bool havePassed = true;
-    
-    shared_ptr<FsmPresentationLayer> pl = make_shared<FsmPresentationLayer>();
-    
-    for (size_t i = 0; i < 2000; i++) {
-        
-        // Create a random FSM
-        std::shared_ptr<Fsm> f = Fsm::createRandomFsm("F",5,5,10,pl,(unsigned)i);
-        std::shared_ptr<Tree> sc = f->getStateCover();
-        
-        if ( sc->size() != (size_t)f->getMaxNodes() + 1 ) {
-            cout << "Size of state cover: " << sc->size()
-            << " Number of states in FSM: " << f->getMaxNodes() + 1 << endl;
-            fsmlib_assert("TC-FSM-0004",
-                   sc->size() <= (size_t)f->getMaxNodes() + 1,
-                   "Size of state cover must be less or equal than number of FSM states");
-        }
-        
-        
-        IOListContainer c = sc->getTestCases();
-        std::shared_ptr<std::vector<std::vector<int>>> iols = c.getIOLists();
-        
-        for ( auto inLst : *iols ) {
-            auto iTr = make_shared<InputTrace>(inLst,pl);
-            f->apply(*iTr,true);
-        }
-        
-        for ( std::shared_ptr<FsmNode> n : f->getNodes() ) {
-            if ( not n->hasBeenVisited() ) {
-                havePassed = false;
-                fsmlib_assert("TC-FSM-0004",
-                       n->hasBeenVisited(),
-                       "State cover failed to visit node " + n->getName());
-                
-                f->toDot("FailedStateCoverFSM");
-                
-                filebuf fb;
-                fb.open ("FailedStateCover.dot",std::ios::out);
-                ostream os(&fb);
-                sc->toDot(os);
-                fb.close();
-                
-                int iCtr = 0;
-                for ( auto inLst : *iols ) {
-                    ostringstream oss;
-                    oss << iCtr++;
-                    auto iTr = make_shared<InputTrace>(inLst,pl);
-                    filebuf fbot;
-                    OutputTree ot = f->apply(*iTr,markAsVisited);
-                    fbot.open ("FailedStateCover" + oss.str() + ".dot",
-                               std::ios::out);
-                    ostream osdot(&fbot);
-                    sc->toDot(osdot);
-                    fbot.close();
-                }
-                
-                exit(1);
-                
-=======
+
     size_t size = config.fieldsEveryIteration.size();
     if (size == 0)
     {
@@ -660,17 +1352,9 @@
             if (i++ != size)
             {
                 output += csvSep;
->>>>>>> 392cd18d
             }
         }
     }
-<<<<<<< HEAD
-    
-    if ( havePassed ) {
-        fsmlib_assert("TC-FSM-0004",
-               true,
-               "State cover reaches all states");
-=======
     else
     {
         --size;
@@ -683,7 +1367,6 @@
                 output += csvSep;
             }
         }
->>>>>>> 392cd18d
     }
     csvOut << output << endl;
 }
@@ -709,49 +1392,6 @@
     {
         header += csvSep + s;
     }
-<<<<<<< HEAD
-    
-    fsmlib_assert("TC-FSM-0005",
-           v.size() == 3,
-           "For TC-FSM-0005.fsm, there are 3 classes of equivalent inputs.");
-    
-    fsmlib_assert("TC-FSM-0005",
-           v[0].size() == 1 and v[0].find(0) != v[0].end(),
-           "Class 0 only contains input 0.");
-    
-    fsmlib_assert("TC-FSM-0005",
-           v[1].size() == 1 and v[1].find(1) != v[1].end(),
-           "Class 1 only contains input 1.");
-    
-    fsmlib_assert("TC-FSM-0005",
-           v[2].size() == 2 and
-           v[2].find(2) != v[2].end() and
-           v[2].find(3) != v[2].end(),
-           "Class 2 contains inputs 2 and 3.");
-    
-    
-    // Check FSM without any equivalent inputs
-    fsm = make_shared<Fsm>("../../../resources/fsmGillA7.fsm",pl,"F");
-    fsm->toDot("fsmGillA7");
-    v = fsm->getEquivalentInputs();
-    
-    fsmlib_assert("TC-FSM-0005",
-           v.size() == 3,
-           "For fsmGillA7, there are 3 input classes.");
-    
-    bool ok = true;
-    for ( size_t s=0; s < v.size() and ok; s++ ) {
-        if ( v[s].size() != 1 or
-            v[s].find((int)s) == v[s].end() ) {
-            ok =false;
-        }
-    }
-    
-    fsmlib_assert("TC-FSM-0005",
-           ok,
-           "For fsmGillA7, class x just contains input x.");
-    
-=======
     queue.at(0) += header;
 
 }
@@ -767,7 +1407,6 @@
             queue.at(i) += csvSep;
         }
     }
->>>>>>> 392cd18d
 }
 
 void writeToQueue(const TestIteration& context, const CsvField& field,
@@ -802,93 +1441,12 @@
 
             out.close();
         }
-<<<<<<< HEAD
-        
-        fsmlib_assert("TC-FSM-0009",
-               uNodes.size() == 2 and (oldSize - d->size()) == 2,
-               "All unreachable states have been removed");
-    }
-    else {
-        fsmlib_assert("TC-FSM-0009",
-               false,
-               "Expected removeUnreachableNodes() to return FALSE");
-    }
-    
-    
-=======
-    }
->>>>>>> 392cd18d
+    }
 }
 
 void writeCsvHeader(ofstream& csvOut, const CsvConfig& config)
 {
     string header = "";
-
-<<<<<<< HEAD
-void test10() {
-    
-    cout << "TC-FSM-0010 Check correctness of Dfsm::minimise() "
-    << endl;
-    
-    shared_ptr<Dfsm> d = nullptr;
-    shared_ptr<FsmPresentationLayer> pl;
-    Reader jReader;
-    Value root;
-    stringstream document;
-    ifstream inputFile("../../../resources/unreachable_gdc.fsm");
-    document << inputFile.rdbuf();
-    inputFile.close();
-    
-    if ( jReader.parse(document.str(),root) ) {
-        d = make_shared<Dfsm>(root);
-        pl = d->getPresentationLayer();
-    }
-    else {
-        cerr << "Could not parse JSON model - exit." << endl;
-        exit(1);
-    }
-    
-    
-    Dfsm dMin = d->minimise();
-    
-    IOListContainer w = dMin.getCharacterisationSet();
-    
-    shared_ptr<std::vector<std::vector<int>>> inLst = w.getIOLists();
-    
-    bool allNodesDistinguished = true;
-    for ( size_t n = 0; n < dMin.size(); n++ ) {
-        
-        shared_ptr<FsmNode> node1 = dMin.getNodes().at(n);
-        
-        for ( size_t m = n+1; m < dMin.size(); m++ ) {
-            shared_ptr<FsmNode> node2 = dMin.getNodes().at(m);
-            
-            bool areDistinguished = false;
-            
-            for ( auto inputs : *inLst ) {
-                
-                shared_ptr<InputTrace> itr = make_shared<InputTrace>(inputs,pl);
-                
-                OutputTree o1 = node1->apply(*itr);
-                OutputTree o2 = node2->apply(*itr);
-                
-                if ( o1 != o2 ) {
-                    areDistinguished = true;
-                    break;
-                }
-                
-            }
-            
-            if ( not areDistinguished ) {
-                
-                fsmlib_assert("TC-FSM-0010",
-                       false,
-                       "All nodes of minimised DFSM must be distinguishable");
-                cout << "Could not distinguish nodes "
-                << node1->getName() << " and " << node2->getName() << endl;
-                
-                allNodesDistinguished = false;
-=======
     size_t size = config.fieldsEveryIteration.size();
     if (size == 0)
     {
@@ -901,85 +1459,9 @@
             if (i++ != size)
             {
                 header += csvSep;
->>>>>>> 392cd18d
             }
         }
     }
-<<<<<<< HEAD
-    
-    if ( allNodesDistinguished ) {
-        fsmlib_assert("TC-FSM-0010",
-               true,
-               "All nodes of minimised DFSM must be distinguishable");
-    }
-    
-}
-
-
-void test10b() {
-    
-    cout << "TC-FSM-1010 Check correctness of Dfsm::minimise() with DFSM huang201711"
-    << endl;
-    
-    shared_ptr<FsmPresentationLayer> pl =
-        make_shared<FsmPresentationLayer>("../../../resources/huang201711in.txt",
-                                          "../../../resources/huang201711out.txt",
-                                          "../../../resources/huang201711state.txt");
-    
-    
-    shared_ptr<Dfsm> d = make_shared<Dfsm>("../../../resources/huang201711.fsm",
-                                           pl,
-                                           "F");
-    Dfsm dMin = d->minimise();
-    
-    IOListContainer w = dMin.getCharacterisationSet();
-    
-    shared_ptr<std::vector<std::vector<int>>> inLst = w.getIOLists();
-    
-    bool allNodesDistinguished = true;
-    for ( size_t n = 0; n < dMin.size(); n++ ) {
-        
-        shared_ptr<FsmNode> node1 = dMin.getNodes().at(n);
-        
-        for ( size_t m = n+1; m < dMin.size(); m++ ) {
-            shared_ptr<FsmNode> node2 = dMin.getNodes().at(m);
-            
-            bool areDistinguished = false;
-            
-            for ( auto inputs : *inLst ) {
-                
-                shared_ptr<InputTrace> itr = make_shared<InputTrace>(inputs,pl);
-                
-                OutputTree o1 = node1->apply(*itr);
-                OutputTree o2 = node2->apply(*itr);
-                
-                if ( o1 != o2 ) {
-                    areDistinguished = true;
-                    break;
-                }
-                
-            }
-            
-            if ( not areDistinguished ) {
-                
-                fsmlib_assert("TC-FSM-1010",
-                       false,
-                       "All nodes of minimised DFSM must be distinguishable");
-                cout << "Could not distinguish nodes "
-                << node1->getName() << " and " << node2->getName() << endl;
-                
-                allNodesDistinguished = false;
-            }
-            
-        }
-        
-    }
-    
-    if ( allNodesDistinguished ) {
-        fsmlib_assert("TC-FSM-1010",
-               true,
-               "All nodes of minimised DFSM must be distinguishable");
-=======
     else
     {
         --size;
@@ -992,7 +1474,6 @@
                 header += csvSep;
             }
         }
->>>>>>> 392cd18d
     }
     csvOut << header << endl;
 }
@@ -1004,53 +1485,10 @@
     return csvOut;
 }
 
-<<<<<<< HEAD
-void gdc_test1() {
-    
-    cout << "TC-GDC-0001 Check that the correct W-Method test suite "
-    << endl << "is generated for the garage door controller example" << endl;
-
-    
-    shared_ptr<Dfsm> gdc =
-    make_shared<Dfsm>("../../../resources/garage-door-controller.csv","GDC");
-    
-    shared_ptr<FsmPresentationLayer> pl = gdc->getPresentationLayer();
-    
-    gdc->toDot("GDC");
-    gdc->toCsv("GDC");
-    
-    Dfsm gdcMin = gdc->minimise();
-    
-    gdcMin.toDot("GDC_MIN");
-    
-    IOListContainer iolc =
-        gdc->wMethod(2);
-    
-    shared_ptr< TestSuite > testSuite =
-        make_shared< TestSuite >();
-    for ( auto inVec : *iolc.getIOLists() ) {
-        shared_ptr<InputTrace> itrc = make_shared<InputTrace>(inVec,pl);
-        testSuite->push_back(gdc->apply(*itrc));
-    }
-    
-    int tcNum = 0;
-    for ( auto iotrc : *testSuite ) {
-        cout << "TC-" << ++tcNum << ": " << iotrc;
-    }
-    
-    testSuite->save("testsuite.txt");
-    
-    fsmlib_assert("TC-GDC-0001",
-            0 == system("diff testsuite.txt ../../../resources/gdc-testsuite.txt"),
-           "Expected GDC test suite and generated suite are identical");
-    
-    
-=======
 void printTestBegin(string name)
 {
     CLOG(INFO, logging::testParameters) << "#################### Test " << name << " ####################";
     CLOG(INFO, logging::globalLogger) << "-------------------- Test " << name << " --------------------";
->>>>>>> 392cd18d
 }
 
 void printSummary(const string& testName,
@@ -1164,298 +1602,6 @@
     {
         logToCsv(csvOut, result, csvConfig);
     }
-<<<<<<< HEAD
-    
-    
-}
-
-void test11() {
-    
-    shared_ptr<FsmPresentationLayer> pl = make_shared<FsmPresentationLayer>("../../../resources/garageIn.txt",
-                                                                            "../../../resources/garageOut.txt",
-                                                                            "../../../resources/garageState.txt");
-    
-    shared_ptr<Fsm> gdc = make_shared<Fsm>("../../../resources/garage.fsm",pl,"GDC");
-    
-    
-    gdc->toDot("GDC");
-    
-    Fsm gdcMin = gdc->minimise();
-    
-    gdcMin.toDot("GDC_MIN");
-    
-}
-
-void test12() {
-    
-    shared_ptr<FsmPresentationLayer> pl = make_shared<FsmPresentationLayer>("../../../resources/garageIn.txt",
-                                                                            "../../../resources/garageOut.txt",
-                                                                            "../../../resources/garageState.txt");
-    
-    shared_ptr<Dfsm> gdc = make_shared<Dfsm>("../../../resources/garage.fsm",pl,"GDC");
-    
-    
-    gdc->toDot("GDC");
-    
-    Dfsm gdcMin = gdc->minimise();
-    
-    gdcMin.toDot("GDC_MIN");
-    
-}
-
-void test13() {
-    
-    shared_ptr<FsmPresentationLayer> pl = make_shared<FsmPresentationLayer>();
-    
-    shared_ptr<Dfsm> gdc = make_shared<Dfsm>("../../../resources/garage.fsm",pl,"GDC");
-    
-    
-    gdc->toDot("GDC");
-    
-    Dfsm gdcMin = gdc->minimise();
-    
-    gdcMin.toDot("GDC_MIN");
-    
-}
-
-
-void test14() {
-    
-    shared_ptr<FsmPresentationLayer> pl = make_shared<FsmPresentationLayer>();
-    
-    shared_ptr<Fsm> fsm = make_shared<Fsm>("../../../resources/NN.fsm",pl,"NN");
-    
-    fsm->toDot("NN");
-    
-    Fsm fsmMin = fsm->minimiseObservableFSM();
-    
-    fsmMin.toDot("NN_MIN");
-    
-}
-
-
-void test15() {
-    
-    cout << "TC-DFSM-0015 Show that Fsm::transformToObservableFSM() produces an "
-    << "equivalent observable FSM"
-    << endl;
-    
-    shared_ptr<FsmPresentationLayer> pl = make_shared<FsmPresentationLayer>();
-    
-    shared_ptr<Fsm> nonObs = make_shared<Fsm>("../../../resources/nonObservable.fsm",pl,"NON_OBS");
-    
-    
-    nonObs->toDot("NON_OBS");
-    
-    Fsm obs = nonObs->transformToObservableFSM();
-    
-    obs.toDot("OBS");
-    
-    fsmlib_assert("TC-DFSM-0015",
-           obs.isObservable(),
-           "Transformed FSM is observable");
-    
-    // Show that nonObs and obs have the same language.
-    // We use brute force test that checks all traces of length n*m
-    int n = (int)nonObs->size();
-    int m = (int)obs.size();
-    int theLen = n+m-1;
-    
-    IOListContainer allTrc = IOListContainer(nonObs->getMaxInput(),
-                                             1,
-                                             theLen,
-                                             pl);
-    
-    shared_ptr<vector<vector<int>>> allTrcLst = allTrc.getIOLists();
-    
-    for ( auto trc : *allTrcLst ) {
-        
-        // Run the test case against both FSMs and compare
-        // the (nondeterministic) result
-        shared_ptr<InputTrace> iTr =
-        make_shared<InputTrace>(trc,pl);
-        OutputTree o1 = nonObs->apply(*iTr);
-        OutputTree o2 = obs.apply(*iTr);
-        
-        if ( o1 != o2 ) {
-            
-            fsmlib_assert("TC-DFSM-0015",
-                   o1 == o2,
-                   "Transformed FSM has same language as original FSM");
-            
-            cout << "o1 = " << o1 << endl;
-            cout << "o2 = " << o2 << endl;
-            return;
-            
-        }
-       
-    }
-    
-}
-
-void faux() {
-    
-    
-    shared_ptr<FsmPresentationLayer> pl =
-    make_shared<FsmPresentationLayer>("../../../resources/gillIn.txt",
-                                      "../../../resources/gillOut.txt",
-                                      "../../../resources/gillState.txt");
-    
-    shared_ptr<Dfsm> d = make_shared<Dfsm>("../../../resources/gill.fsm",
-                                           pl,
-                                           "G0");
-    
-    d->toDot("G0");
-    
-    d->toCsv("G0");
-    
-    Dfsm dMin = d->minimise();
-    
-    dMin.toDot("G0_MIN");
-    
-    
-    
-}
-
-void test16() {
-    
-    shared_ptr<Dfsm> exp1 = nullptr;
-    Reader jReader;
-    Value root;
-    stringstream document;
-    ifstream inputFile("../../../resources/exp1.fsm");
-    document << inputFile.rdbuf();
-    inputFile.close();
-    
-    if ( jReader.parse(document.str(),root) ) {
-        exp1 = make_shared<Dfsm>(root);
-    }
-    else {
-        cerr << "Could not parse JSON model - exit." << endl;
-        exit(1);
-    }
-    
-    exp1->toDot("exp1");
-    
-    shared_ptr<Dfsm> exp2 = nullptr;
-    Reader jReader2;
-    Value root2;
-    stringstream document2;
-    ifstream inputFile2("../../../resources/exp2.fsm");
-    document2 << inputFile2.rdbuf();
-    inputFile2.close();
-    
-    if ( jReader2.parse(document2.str(),root) ) {
-        exp2 = make_shared<Dfsm>(root);
-    }
-    else {
-        cerr << "Could not parse JSON model - exit." << endl;
-        exit(1);
-    }
-    
-    exp2->toDot("exp2");
-    
-    Fsm prod = exp1->intersect(*exp2);
-    
-    cout << endl << "NEW PL STATES" << endl ;
-    prod.getPresentationLayer()->dumpState(cout);
-    
-    
-    prod.toDot("PRODexp1exp2");
-    
-    
-    
-    
-}
-
-
-int main(int argc, char** argv)
-{
-    
-    
-    
-#if 0
-    test1();
-    test2();
-    test3();
-    test4();
-    test5();
-    test6();
-    test7();
-    test8();
-    test9();
-    test10();
-    test10b();
-    test11();
-    test13();
-    test14();
-    test15();
-
-    faux();
-
-    
-    gdc_test1();
-    
-    
-
-    wVersusT();
-
-    if ( argc < 6 ) {
-        cerr << endl <<
-        "Missing file names - exit." << endl;
-        exit(1);
-    }
-    
-    
-    
-    string fsmName(argv[1]);
-    string fsmFile(argv[2]);
-    
-    /*
-    string inputFile(argv[3]);
-    string outputFile(argv[4]);
-    string stateFile(argv[5]);
-    */
-    
-    /* Create the presentation layer */
-    //shared_ptr<FsmPresentationLayer> pl = make_shared<FsmPresentationLayer>(inputFile,outputFile,stateFile);
-    
-    shared_ptr<FsmPresentationLayer> pl = make_shared<FsmPresentationLayer>();
-    
-    /* Create an Fsm instance, using the transition relation file,
-     * the presentation layer, and the FSM name
-     */
-    shared_ptr<Fsm> fsm = make_shared<Fsm>(fsmFile,pl,fsmName);
-    
-    /* Produce a GraphViz (.dot) representation of the created FSM */
-    fsm->toDot(fsmName);
-    
-    /* Transform the FSM into an equivalent observable one */
-    Fsm fsmObs = fsm->transformToObservableFSM();
-    
-    /* Output the observable FSM to a GraphViz file (.dot-file) */
-    fsmObs.toDot(fsmObs.getName());
-    
-#endif
-
-    test1();
-    test2();
-    test3();
-    test4();
-    test5();
-    test6();
-    test7();
-    test8();
-    test9();
-    test10();
-    test10b();
-    test11();
-    test13();
-    test14();
-    test15();
-    exit(0);
-    
-=======
 }
 
 void printTestResult(AdaptiveTestResult& result, const CsvConfig& csvConfig,
@@ -1475,8 +1621,8 @@
 void executeAdaptiveTest(const string& testName, Fsm& spec, Fsm& iut, size_t m, string intersectionName,
                          const bool& toDot, const bool& toFsm, const bool& dontTestReductions, AdaptiveTestResult& result)
 {
-    Fsm specMin = spec.minimise(false, "", "", false);
-    Fsm iutMin = iut.minimise(false, "", "", false);
+    Fsm specMin = spec.minimise("", "", false);
+    Fsm iutMin = iut.minimise("", "", false);
 
     result.degreeOfCompleteness = specMin.getDegreeOfCompleteness();
     result.degreeOfNonDeterminism = specMin.getDegreeOfNonDeterminism();
@@ -2000,7 +2146,7 @@
                                     ++passed;
                                 }
 
-                                assert(result.testName, result.pass);
+                                fsmlib_assert(result.testName, result.pass);
                                 ++executed;
                                 ++i;
                             }  // End inner loop
@@ -2188,7 +2334,7 @@
     result.numTransFaults = 0;
     executeAdaptiveTest(result.testName, spec, iut, static_cast<size_t>(iut.getMaxNodes()), "00-00-inter", true, false, false, result);
     printTestResult(result, csvConfig, loggingConfig);
-    assert(result.testName, result.pass);
+    fsmlib_assert(result.testName, result.pass);
     CLOG(INFO, logging::globalLogger) << testSepLine;
 }
 
@@ -2209,7 +2355,7 @@
     result.numTransFaults = 0;
     executeAdaptiveTest(result.testName, spec, iut, static_cast<size_t>(iut.getMaxNodes()), "00-01-inter", true, false, false, result);
     printTestResult(result, csvConfig, loggingConfig);
-    assert(result.testName, result.pass);
+    fsmlib_assert(result.testName, result.pass);
     CLOG(INFO, logging::globalLogger) << testSepLine;
 }
 
@@ -2608,21 +2754,101 @@
     RED_OUTP();
 }
 
-int main(int argc, char* argv[])
-{
+int main(int argc, char** argv)
+{
+
     START_EASYLOGGINGPP(argc, argv);
     nowText = initialize();
     logging::initLogging(nowText);
 
-    CLOG(INFO, logging::globalLogger) << "%%%%%%%%%%%%%%%%%%%%%%%% Starting Application %%%%%%%%%%%%%%%%%%%%%%%%";
+
 #ifdef ENABLE_DEBUG_MACRO
     CLOG(INFO, logging::globalLogger) << "This is a debug build!";
 #endif
 
-    runAdaptiveStateCountingTests();
-
-    return 0;
->>>>>>> 392cd18d
-}
-
-
+#if 0
+    test1();
+    test2();
+    test3();
+    test4();
+    test5();
+    test6();
+    test7();
+    test8();
+    test9();
+    test10();
+    test10b();
+    test11();
+    test13();
+    test14();
+    test15();
+
+    faux();
+
+
+    gdc_test1();
+
+
+
+    wVersusT();
+
+    if ( argc < 6 ) {
+        cerr << endl <<
+        "Missing file names - exit." << endl;
+        exit(1);
+    }
+
+
+
+    string fsmName(argv[1]);
+    string fsmFile(argv[2]);
+
+    /*
+    string inputFile(argv[3]);
+    string outputFile(argv[4]);
+    string stateFile(argv[5]);
+    */
+
+    /* Create the presentation layer */
+    //shared_ptr<FsmPresentationLayer> pl = make_shared<FsmPresentationLayer>(inputFile,outputFile,stateFile);
+
+    shared_ptr<FsmPresentationLayer> pl = make_shared<FsmPresentationLayer>();
+
+    /* Create an Fsm instance, using the transition relation file,
+     * the presentation layer, and the FSM name
+     */
+    shared_ptr<Fsm> fsm = make_shared<Fsm>(fsmFile,pl,fsmName);
+
+    /* Produce a GraphViz (.dot) representation of the created FSM */
+    fsm->toDot(fsmName);
+
+    /* Transform the FSM into an equivalent observable one */
+    Fsm fsmObs = fsm->transformToObservableFSM();
+
+    /* Output the observable FSM to a GraphViz file (.dot-file) */
+    fsmObs.toDot(fsmObs.getName());
+
+#endif
+
+    test1();
+    test2();
+    test3();
+    test4();
+    test5();
+    test6();
+    test7();
+    test8();
+    test9();
+    test10();
+    test10b();
+    test11();
+    test13();
+    test14();
+    test15();
+
+    /** Uncomment to run Adaptive State Counting tests **/
+    // runAdaptiveStateCountingTests();
+
+    exit(0);
+
+}
