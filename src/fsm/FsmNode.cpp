/*
 * Copyright. Gaël Dottel, Christoph Hilken, and Jan Peleska 2016 - 2021
 *
 * Licensed under the EUPL V.1.1
 */
#include <deque>

#include "fsm/FsmNode.h"
#include "fsm/FsmTransition.h"
#include "fsm/InputTrace.h"
#include "fsm/OutputTrace.h"
#include "fsm/OFSMTable.h"
#include "fsm/DFSMTableRow.h"
#include "fsm/PkTable.h"
#include "fsm/RDistinguishability.h"
#include "trees/TreeEdge.h"
#include "trees/TreeNode.h"
#include "trees/OutputTree.h"
#include "trees/Tree.h"
#include "trees/TreeNode.h"
#include "trees/IOListContainer.h"
#include "interface/FsmPresentationLayer.h"
#include "logging/easylogging++.h"

using namespace std;

FsmNode::FsmNode(const int id, const shared_ptr<FsmPresentationLayer>& presentationLayer)
: id(id),
visited(false),
color(white),
presentationLayer(presentationLayer),
derivedFromPair(nullptr),
isInitialNode(false),
dReachTrace(nullptr)
{
    rDistinguishability = make_shared<RDistinguishability>(presentationLayer);
}

FsmNode::FsmNode(const int id, const string & name,
                 const shared_ptr<FsmPresentationLayer>& presentationLayer)
: FsmNode(id, presentationLayer)
{
    this->name = name;
}

void FsmNode::addTransition(std::shared_ptr<FsmTransition> transition)
{
    
    // Do not accept another transition with the same label and the
    // the same target node
    for ( auto tr : transitions ) {
        if ( tr->getTarget() == transition->getTarget()
            and
            tr->getLabel() == transition->getLabel() ) {
            return;
        }
    }
    
    transitions.push_back(transition);
}

bool FsmNode::removeTransition(const std::shared_ptr<FsmTransition>& t)
{
    auto it = find(transitions.begin(), transitions.end(), t);
    if (it != transitions.end())
    {
        transitions.erase(it);
        return true;
    }
    return false;
}

void FsmNode::setTransitions(std::vector<std::shared_ptr<FsmTransition>> transitions)
{
    this->transitions = transitions;
}

vector<shared_ptr<FsmTransition> >& FsmNode::getTransitions()
{
    return transitions;
}

vector<shared_ptr<FsmTransition>> FsmNode::getDeterminisitcTransitions() const
{
    vector<shared_ptr<FsmTransition>> result;
    unordered_map<int, int> inputOccurences;
    for (const shared_ptr<FsmTransition>& t : transitions)
    {
        inputOccurences[t->getLabel()->getInput()]++;
    }

    for (const shared_ptr<FsmTransition>& t : transitions)
    {
        if (inputOccurences.at(t->getLabel()->getInput()) == 1)
        {
            result.push_back(t);
        }
    }
    return result;
}

vector<shared_ptr<FsmTransition>> FsmNode::getNonDeterminisitcTransitions() const
{
    vector<shared_ptr<FsmTransition>> result;
    unordered_map<int, int> inputOccurences;
    for (const shared_ptr<FsmTransition>& t : transitions)
    {
        inputOccurences[t->getLabel()->getInput()]++;
    }

    for (const shared_ptr<FsmTransition>& t : transitions)
    {
        if (inputOccurences.at(t->getLabel()->getInput()) > 1)
        {
            result.push_back(t);
        }
    }
    return result;
}

int FsmNode::getId() const
{
    return id;
}

string FsmNode::getName() const
{
    return presentationLayer->getStateId(id, name);
}

bool FsmNode::hasBeenVisited() const
{
    return visited;
}

void FsmNode::setVisited()
{
    visited = true;
}

void FsmNode::setUnvisited() {
    visited = false;
}

void FsmNode::setDReachable(shared_ptr<IOTrace> trace)
{
    dReachTrace = trace;
    dReachable = true;
}

void FsmNode::setReachTrace(shared_ptr<IOTrace> trace)
{
    reachTrace = trace;
}

void FsmNode::setNotDReachable() {
    dReachable = false;
}

void FsmNode::setPair(const shared_ptr<FsmNode>& l, const shared_ptr<FsmNode>& r)
{
    derivedFromPair = make_shared<pair<shared_ptr<FsmNode>, shared_ptr<FsmNode>>>(l, r);
}

void FsmNode::setPair(const shared_ptr<pair<shared_ptr<FsmNode>, shared_ptr<FsmNode>>>& p)
{
    derivedFromPair = p;
}

bool FsmNode::isDerivedFrom(const shared_ptr<pair<shared_ptr<FsmNode>, shared_ptr<FsmNode>>>& p) const
{
    return derivedFromPair != nullptr && *derivedFromPair == *p;
}

bool FsmNode::isDReachable() const
{
    return dReachable;
}

std::shared_ptr<IOTrace> FsmNode::getDReachTrace() const
{
    return dReachTrace;
}

std::shared_ptr<IOTrace> FsmNode::getReachTrace() const
{
    return reachTrace;
}

shared_ptr<pair<shared_ptr<FsmNode>, shared_ptr<FsmNode>>> FsmNode::getPair() const
{
    return derivedFromPair;
}

shared_ptr<RDistinguishability> FsmNode::getRDistinguishability()
{
    return rDistinguishability;
}

vector<shared_ptr<FsmNode>> FsmNode::getPossibleOutputs(const int x, vector<shared_ptr<OutputTrace>> & outputs) const
{
    outputs = vector<shared_ptr<OutputTrace>>();
    vector<shared_ptr<FsmNode>> result;

    if (x == FsmLabel::EPSILON)
    {
        vector<int> traceRaw({FsmLabel::EPSILON});
        shared_ptr<OutputTrace> oT = make_shared<OutputTrace>(traceRaw, presentationLayer);
        outputs.push_back(oT);
        result.push_back(static_pointer_cast<FsmNode>(const_pointer_cast<FsmNode>(shared_from_this())));
        return result;
    }

    for (auto transition : transitions)
    {
        if (transition->getLabel()->getInput() == x)
        {
            result.push_back(transition->getTarget());
            vector<int> traceRaw({transition->getLabel()->getOutput()});
            shared_ptr<OutputTrace> oT = make_shared<OutputTrace>(traceRaw, presentationLayer);
            outputs.push_back(oT);
        }
    }
    return result;
}

void FsmNode::getPossibleOutputs(const InputTrace& inputTrace,
                                 vector<shared_ptr<OutputTrace>>& producedOutputTraces,
                                 vector<shared_ptr<FsmNode>>& reachedNodes) const
{
    vector<int> rawInputTrace = inputTrace.get();
    if (rawInputTrace.size() == 0)
    {
        reachedNodes.push_back(const_pointer_cast<FsmNode>(shared_from_this()));
        return;
    }

    int input = rawInputTrace.at(0);
    vector<shared_ptr<OutputTrace>> nextOutputs;
    vector<shared_ptr<FsmNode>> nextTargets = getPossibleOutputs(input, nextOutputs);

    if (nextOutputs.size() != nextTargets.size())
    {
        LOG(FATAL) << "Number of produced outputs and targets does not match.";
    }

    vector<shared_ptr<OutputTrace>> newlyProducedOutputTraces;
    for (size_t i = 0; i < nextOutputs.size(); ++i)
    {
        shared_ptr<OutputTrace> nextOutput = nextOutputs.at(i);
        shared_ptr<FsmNode> nextTarget = nextTargets.at(i);

        vector<shared_ptr<OutputTrace>> nextOutputCopy;
        nextOutputCopy.push_back(nextOutput);

        nextTarget->getPossibleOutputs(InputTrace(inputTrace, 1), nextOutputCopy, reachedNodes);
        if (producedOutputTraces.size() > 0)
        {
            vector<shared_ptr<OutputTrace>> producedOutputTracesCopy = vector<shared_ptr<OutputTrace>>(producedOutputTraces);
            for (shared_ptr<OutputTrace> oldTrace : producedOutputTracesCopy)
            {
                for (shared_ptr<OutputTrace> nOTrace : nextOutputCopy)
                {
                    shared_ptr<OutputTrace> oldTraceCopy = make_shared<OutputTrace>(*oldTrace);
                    oldTraceCopy->append(*nOTrace);
                    newlyProducedOutputTraces.push_back(oldTraceCopy);
                }
            }
        }
        else
        {
            for (shared_ptr<OutputTrace> nOTrace : nextOutputCopy)
            {
                newlyProducedOutputTraces.push_back(nOTrace);
            }
        }
    }
    producedOutputTraces = newlyProducedOutputTraces;

    VLOG(3) << "getPossibleOutputs(): " << getName() << ", " << inputTrace << ", " << producedOutputTraces.size() << ", " << reachedNodes.size();
    stringstream ss;
    ss << "  reached nodes: ";
    for (auto n : reachedNodes)
    {
        ss << n->getName() << ", ";
    }
    VLOG(3) << ss.str();
    ss.str(std::string());
    ss << "  outputs: ";
    for (auto n : producedOutputTraces)
    {
        ss << *n << ", ";
    }
    VLOG(3) << ss.str();
}

void FsmNode::getPossibleOutputs(const InputTrace& input, vector<shared_ptr<OutputTrace>>& producedOutputs) const
{
    vector<shared_ptr<FsmNode>> rN;
    getPossibleOutputs(input, producedOutputs, rN);
}

vector<shared_ptr<OutputTrace>> FsmNode::getPossibleOutputs(const int x) const
{
    vector<shared_ptr<OutputTrace>> result;
    for (auto transition : transitions)
    {
        if (transition->getLabel()->getInput() == x)
        {
            vector<int> traceRaw({transition->getLabel()->getOutput()});
            shared_ptr<OutputTrace> oT = make_shared<OutputTrace>(traceRaw, presentationLayer);
            result.push_back(oT);
        }
    }
    return result;
}

bool FsmNode::hasTransition(const int input, const int output) const
{
    for (shared_ptr<FsmTransition> trans : transitions)
    {
        if (trans->getLabel()->getInput() == input && trans->getLabel()->getOutput() == output)
        {
            return true;
        }
    }
    return false;
}

bool FsmNode::hasTransition(const int input) const
{
    for (shared_ptr<FsmTransition> trans : transitions)
    {
        if (trans->getLabel()->getInput() == input)
        {
            return true;
        }
    }
    return false;
}

vector<int> FsmNode::getNotDefinedInputs(const int& maxInput) const
{
    VLOG(2) << "getNotDefinedInputs()";
    vector<int> result;
    for (int i = 0; i <= maxInput; ++i)
    {
        bool inputDefined = false;
        for (const shared_ptr<FsmTransition>& t : transitions)
        {
            if (t->getLabel()->getInput() == i)
            {
                inputDefined = true;
                break;
            }
        }
        if (!inputDefined){
            VLOG(2) << "  " << presentationLayer->getInId(static_cast<unsigned int>(i));
            result.push_back(i);
        }
    }
    return result;
}

vector<int> FsmNode::getNotDefinedOutputs(const int& input, const int& maxOutput) const
{
    VLOG(2) << "getNotDefinedOutputs() for input " << presentationLayer->getInId(static_cast<unsigned int>(input));
    vector<int> result;
    for (int o = 0; o <= maxOutput; ++o)
    {
        bool outputDefined = false;
        for (const shared_ptr<FsmTransition>& t : transitions)
        {
            if (t->getLabel()->getInput() == input && t->getLabel()->getOutput() == o)
            {
                outputDefined = true;
                break;
            }
        }
        if (!outputDefined)
        {
            VLOG(2) << "  " << presentationLayer->getOutId(static_cast<unsigned int>(o));
            result.push_back(o);
        }
    }
    return result;
}

bool FsmNode::isPossibleOutput(const int x, const int y) const
{
    for (auto transition : transitions)
    {
        if (transition->getLabel()->getInput() == x && transition->getLabel()->getOutput() == y)
        {
            return true;
        }
    }
    return false;
}

bool FsmNode::isPossibleInput(const int x) const
{
    for (auto transition : transitions)
    {
        if (transition->getLabel()->getInput() == x)
        {
            return true;
        }
    }
    return false;
}

shared_ptr<FsmNode> FsmNode::apply(const int e, OutputTrace & o)
{
    for (shared_ptr<FsmTransition> tr : transitions)
    {
        if (tr->getLabel()->getInput() == e)
        {
            o.add(tr->getLabel()->getOutput());
            return tr->getTarget();
        }
    }
    return nullptr;
}

OutputTree FsmNode::apply(const InputTrace& itrc, bool markAsVisited)
{
    deque<shared_ptr<TreeNode>> tnl;
    unordered_map<shared_ptr<TreeNode>, shared_ptr<FsmNode>> t2f;
    
    shared_ptr<TreeNode> root = make_shared<TreeNode>();
    OutputTree ot = OutputTree(root, itrc, presentationLayer);
    
    if (itrc.get().size() == 0)
    {
        return ot;
    }
    
    t2f[root] = shared_from_this();
    
    for (auto it = itrc.cbegin(); it != itrc.cend(); ++ it)
    {
        int x = *it;
        
        vector< shared_ptr<TreeNode> > vaux = ot.getLeaves();
        
        for ( auto n : vaux ) {
            tnl.push_back(n);
        }
        
        while (!tnl.empty())
        {
            shared_ptr<TreeNode> thisTreeNode = tnl.front();
            tnl.pop_front();
            
            shared_ptr<FsmNode> thisState = t2f.at(thisTreeNode);
            if ( markAsVisited ) thisState->setVisited();
            
            for (shared_ptr<FsmTransition> tr : thisState->getTransitions())
            {
                if (tr->getLabel()->getInput() == x)
                {
                    int y = tr->getLabel()->getOutput();
                    shared_ptr<FsmNode> tgtState = tr->getTarget();
                    shared_ptr<TreeNode> tgtNode = make_shared<TreeNode>();
                    shared_ptr<TreeEdge> te = make_shared<TreeEdge>(y, tgtNode);
                    thisTreeNode->add(te);
                    t2f[tgtNode] = tgtState;
                    if ( markAsVisited ) tgtState->setVisited();
                }
            }
        }
    }
    return ot;
}

<<<<<<< HEAD
unordered_set<shared_ptr<FsmNode>> FsmNode::after(const vector<int>& itrc)
{
    unordered_set<shared_ptr<FsmNode>> nodeSet;
    nodeSet.insert(shared_from_this());

    for (auto it = itrc.begin(); it != itrc.end(); ++it)
    {
        int x = *it;
=======
unordered_set<shared_ptr<FsmNode>> FsmNode::after(const InputTrace & itrc, const OutputTrace & otrc)
{
    vector<int> itrcRaw = itrc.get();
    vector<int> otrcRaw = otrc.get();
    unordered_set<shared_ptr<FsmNode>> nodeSet;

    if (itrcRaw.size() != otrcRaw.size())
    {
        return nodeSet;
    }

    nodeSet.insert(shared_from_this());

    for (size_t i = 0; i < itrcRaw.size(); ++i)
    {
        int x = itrcRaw.at(i);
        int y = otrcRaw.at(i);
>>>>>>> 392cd18d
        unordered_set<shared_ptr<FsmNode>> newNodeSet;

        for (shared_ptr<FsmNode> n : nodeSet)
        {
<<<<<<< HEAD
            unordered_set<shared_ptr<FsmNode>> ns = n->afterAsSet(x);
=======
            unordered_set<shared_ptr<FsmNode>> ns = n->afterAsSet(x, y);
>>>>>>> 392cd18d
            newNodeSet.insert(ns.begin(), ns.end());
        }
        nodeSet = newNodeSet;
    }
    return nodeSet;
}

<<<<<<< HEAD

unordered_set<shared_ptr<FsmNode>> FsmNode::after(const InputTrace& itrc)
=======
std::unordered_set<std::shared_ptr<FsmNode>> FsmNode::after(const IOTrace& trace)
{
    return after(trace.getInputTrace(), trace.getOutputTrace());
}

unordered_set<shared_ptr<FsmNode>> FsmNode::after(const InputTrace & itrc)
>>>>>>> 392cd18d
{
    unordered_set<shared_ptr<FsmNode>> nodeSet;
    nodeSet.insert(shared_from_this());

    for (auto it = itrc.cbegin(); it != itrc.cend(); ++it)
    {
        int x = *it;
        unordered_set<shared_ptr<FsmNode>> newNodeSet;

        for (shared_ptr<FsmNode> n : nodeSet)
        {
            unordered_set<shared_ptr<FsmNode>> ns = n->afterAsSet(x);
            newNodeSet.insert(ns.begin(), ns.end());
        }
        nodeSet = newNodeSet;
    }
    return nodeSet;
}

std::unordered_set<std::shared_ptr<FsmNode>> FsmNode::after(const std::shared_ptr<TraceSegment> seg) {
    
    unordered_set<shared_ptr<FsmNode>> nodeSet;
    nodeSet.insert(shared_from_this());
    
    size_t len = 0;
    for (auto it = seg->get()->begin();
         it != seg->get()->end() and len++ < seg->getPrefix();
         ++it)
    {
        int x = *it;
        unordered_set<shared_ptr<FsmNode>> newNodeSet;
        
        for (shared_ptr<FsmNode> n : nodeSet)
        {
            unordered_set<shared_ptr<FsmNode>> ns = n->afterAsSet(x);
            newNodeSet.insert(ns.begin(), ns.end());
        }
        nodeSet = newNodeSet;
    }
    return nodeSet;
    
    
}

vector<shared_ptr<FsmNode>> FsmNode::after(const int x)
{
    vector<shared_ptr<FsmNode> > lst;

    if (x == FsmLabel::EPSILON)
    {
        lst.push_back(shared_from_this());
        return lst;
    }

    for (auto tr : transitions)
    {
        if (tr->getLabel()->getInput() == x)
        {
            lst.push_back(tr->getTarget());
        }
    }
    return lst;
}

vector<shared_ptr<FsmNode>> FsmNode::after(const int x, std::vector<int>& producedOutputs)
{
    vector<shared_ptr<FsmNode> > lst;
    for (auto tr : transitions)
    {
        if (tr->getLabel()->getInput() == x)
        {
            lst.push_back(tr->getTarget());
            producedOutputs.push_back(tr->getLabel()->getOutput());
        }
    }
    return lst;
}

unordered_set<shared_ptr<FsmNode>> FsmNode::afterAsSet(const int x)
{
    unordered_set<shared_ptr<FsmNode>> nodeSet;

    if (x == FsmLabel::EPSILON)
    {
        nodeSet.insert(shared_from_this());
        return nodeSet;
    }
    
    for (auto tr : transitions)
    {
        if (tr->getLabel()->getInput() == x)
        {
            nodeSet.insert(tr->getTarget());
        }
    }
    return nodeSet;
}

unordered_set<shared_ptr<FsmNode>> FsmNode::afterAsSet(const int x, const int y)
{
    unordered_set<shared_ptr<FsmNode>> lst;

    if (x == FsmLabel::EPSILON && y == FsmLabel::EPSILON)
    {
        lst.insert(shared_from_this());
        return lst;
    }

    for (auto tr : transitions)
    {
        if (tr->getLabel()->getInput() == x && tr->getLabel()->getOutput() == y)
        {
            lst.insert(tr->getTarget());
        }
    }
    return lst;
}

void FsmNode::setColor(const int pcolor)
{
    color = pcolor;
}

int FsmNode::getColor()
{
    return color;
}

shared_ptr<DFSMTableRow> FsmNode::getDFSMTableRow(const int maxInput)
{
    shared_ptr<DFSMTableRow> r = make_shared<DFSMTableRow>(id, maxInput);
    
    IOMap& io = r->getioSection();
    I2PMap& i2p = r->geti2postSection();
    
    for (auto tr : transitions)
    {
        int x = tr->getLabel()->getInput();
        
        /*Check whether transitions from this state are nondeterministic.
         This is detected when detecting a second transition triggered
         by the same input. In this case we cannot calculate a  DFSMTableRow.*/
        if (io.at(x) >= 0)
        {
            LOG(ERROR) << "Cannot calculated DFSM table for nondeterministic FSM.";
            return nullptr;
        }
        
        io[x] = tr->getLabel()->getOutput();
        i2p[x] = tr->getTarget()->getId();
    }
    return r;
}

bool FsmNode::distinguished(const shared_ptr<FsmNode>& otherNode, const vector<int>& iLst)
{
    InputTrace itr = InputTrace(iLst, presentationLayer);
    OutputTree ot1 = apply(itr);
    OutputTree ot2 = otherNode->apply(itr);
    
    return !(ot1 == ot2);
}

shared_ptr<InputTrace> FsmNode::distinguished(const shared_ptr<FsmNode>& otherNode, shared_ptr<Tree> w)
{
    IOListContainer iolc = w->getIOLists();
    shared_ptr<vector<vector<int>>> inputLists = iolc.getIOLists();
    
    for (vector<int>& iLst : *inputLists)
    {
        if (distinguished(otherNode, iLst))
        {
            return make_shared<InputTrace>(iLst, presentationLayer);
        }
    }
    return nullptr;
}

bool FsmNode::rDistinguished(const shared_ptr<FsmNode>& otherNode, const vector<int>& iLst)
{
    if (iLst.size() < 1)
    {
        return false;
    }
    InputTrace itr = InputTrace(iLst, presentationLayer);
    OutputTree ot1 = apply(itr);
    OutputTree ot2 = otherNode->apply(itr);
    vector<IOTrace> intersection = ot1.getOutputsIntersection(ot2);
    return intersection.size() == 0;
}

shared_ptr<InputTrace> FsmNode::rDistinguished(const shared_ptr<FsmNode>& otherNode, shared_ptr<Tree> w)
{
    IOListContainer iolc = w->getIOLists();
    shared_ptr<vector<vector<int>>> inputLists = iolc.getIOLists();

    for (vector<int>& iLst : *inputLists)
    {
        if (rDistinguished(otherNode, iLst))
        {
            return make_shared<InputTrace>(iLst, presentationLayer);
        }
    }
    return nullptr;
}

InputTrace FsmNode::calcDistinguishingTrace(const shared_ptr<FsmNode>& otherNode,
                                            const vector<shared_ptr<PkTable>>& pktblLst,
                                            const int maxInput)
{
    /*Determine the smallest l >= 1, such that this and otherNode are
     distinguished by P_l, but not by P_(l-1).
     Note that table P_n is found at pktblLst.get(n-1)*/
    unsigned int l;
    for (l = 1; l <= pktblLst.size(); ++ l)
    {
        /*Two nodes are distinguished by a Pk-table, if they
         reside in different Pk-table classes.*/
        shared_ptr<PkTable> pk = pktblLst.at(l - 1);
        if (pk->getClass(this->getId()) != pk->getClass(otherNode->getId()))
        {
            break;
        }
    }
    
    shared_ptr<FsmNode> qi = shared_from_this();
    shared_ptr<FsmNode> qj = otherNode;
    
    InputTrace itrc = InputTrace(presentationLayer);
    
    for (int k = 1; l - k > 0; ++ k)
    {
        bool foundNext = false;
        shared_ptr<PkTable> plMinK = pktblLst.at(l - k - 1);
        /*Determine input x such that qi.after(x) is distinguished
         from qj.after(x) in plMinK*/
        
        for (int x = 0; x <= maxInput; ++ x)
        {
            /*We are dealing with completely defined DFSMs,
             so after() returns an ArrayList containing exactly
             one element.*/
            shared_ptr<FsmNode> qiNext = qi->after(x).front();
            shared_ptr<FsmNode> qjNext = qj->after(x).front();
            
            if ( plMinK->getClass(qiNext->getId()) != plMinK->getClass(qjNext->getId()) )
            {
                qi = qiNext;
                qj = qjNext;
                itrc.add(x);
                foundNext = true;
                break;
            }
        }
        
        if ( not foundNext ) {
            cerr << "ERROR: inconsistency 1 detected when deriving distinguishing trace from Pk-Tables" << endl;
        }
        
    }
    
    /*Now the case l == k. qi and qj must be distinguishable by at least
     one input*/
    bool foundLast = false;
    for (int x = 0; x <= maxInput; ++ x) {
        
        OutputTrace oti = OutputTrace(presentationLayer);
        OutputTrace otj = OutputTrace(presentationLayer);
        qi->apply(x, oti);
        qj->apply(x, otj);
        if (oti.get().front() != otj.get().front())
        {
            itrc.add(x);
            foundLast = true;
            break;
        }
    }
    
    if ( not foundLast ) {
        cerr << "ERROR: inconsistency 2 detected when deriving distinguishing trace from Pk-Tables" << endl;
    }
    
    return itrc;
}

InputTrace FsmNode::calcDistinguishingTrace(const shared_ptr<FsmNode>& otherNode,
                                            const vector<shared_ptr<OFSMTable>>& ofsmTblLst,
                                            const int maxInput,
                                            const int maxOutput)
{
    InputTrace itrc = InputTrace(presentationLayer);
    int q1 = this->getId();
    int q2 = otherNode->getId();
    
    /*Now we know that this and otherNode are NOT distinguished by OFSM-Table-0.
     Determine the smallest l >= 1, such that this and otherNode are
     distinguished by OFSM-Table l, but not by OFSM-table (l-1).
     Note that table OFSM-table n is found at ofsmTblLst.get(n).*/
    unsigned int l;
    for (l = 1; l < ofsmTblLst.size(); ++ l)
    {
        /*Two nodes are distinguished by a OFSM-table, if they
         reside in different OFSM-table classes.*/
        shared_ptr<OFSMTable> ot = ofsmTblLst.at(l);
        if (ot->getS2C().at(q1) != ot->getS2C().at(q2))
        {
            break;
        }
    }
    
    for (int k = 1; l - k > 0; ++ k)
    {
        shared_ptr<OFSMTable> ot = ofsmTblLst.at(l - k);
        
        /*Determine IO x/y such that qi.after(x/y) is distinguished
         from qj.after(x/y) in ot*/
        for (int x = 0; x <= maxInput; ++ x)
        {
            for (int y = 0; y <= maxOutput; ++ y)
            {
                int q1Post = ot->get(q1, x, y);
                int q2Post = ot->get(q2, x, y);
                
                if (q1Post < 0 || q2Post < 0)
                {
                    continue;
                }
                
                if (ot->getS2C().at(q1Post) != ot->getS2C().at(q2Post))
                {
                    itrc.add(x);
                    
                    /*Set q1,q2 to their post-states under x/y*/
                    q1 = q1Post;
                    q2 = q2Post;
                    break;
                }
            }
        }
    }
    
    /*Now the case l == k. q1 and q2 must be distinguishable by at least
     one IO in OFSM-Table-0*/
    shared_ptr<OFSMTable> ot0 = ofsmTblLst.front();
    for (int x = 0; x <= maxInput; ++ x)
    {
        for (int y = 0; y <= maxOutput; ++ y)
        {
            if ( (ot0->get(q1, x, y) < 0 && ot0->get(q2, x, y) >= 0) or
                 (ot0->get(q1, x, y) >= 0 && ot0->get(q2, x, y) < 0))
            {
                itrc.add(x);
                return itrc;
            }
        }
    }
    return itrc;
}

bool FsmNode::isObservable() const
{
    
    for ( size_t t = 0; t < transitions.size(); t++ ) {
        
        auto lbl = transitions[t]->getLabel();
        
        for ( size_t other = t + 1; other < transitions.size(); other++ ) {
            auto otherLbl = transitions[other]->getLabel();
            if ( *lbl == *otherLbl )
            {
                VLOG(1) << "Node " << getName() << " is not observable:";
                VLOG(1) << "  " << transitions[t]->str();
                VLOG(1) << "  " << transitions[other]->str();
                return false;
            }
        }
        
    }
    
    return true;
    
}

bool FsmNode::isDeterministic() const
{
    unordered_set<int> inputSet;
    
    /*Check if more than one outgoing transition
     is labelled with the same input value*/
    for (auto tr : transitions)
    {
        int inp = tr->getLabel()->getInput();
        if (!inputSet.insert(inp).second)
        {
            return false;
        }
    }
    return true;
}

ostream & operator<<(ostream & out, const FsmNode & node)
{
    for (auto tr : node.transitions)
    {
        out << *tr << endl;
    }
    return out;
}

bool operator==(FsmNode const & node1, FsmNode const & node2)
{
    if (node1.id == node2.id)
    {
        return true;
    }
    return false;
}





void FsmNode::accept(FsmVisitor& v) {
    
    v.visit(*this);
    
}

void FsmNode::accept(FsmVisitor& v,
                     std::deque< std::shared_ptr<FsmNode> >& bfsq){
    
    setVisited();
    v.visit(*this);
    
    for ( auto t : transitions ) {
        t->accept(v);
        t->getTarget()->accept(v);
        if ( not t->getTarget()->hasBeenVisited() ) {
            bfsq.push_back(t->getTarget());
        }
    }
    
}<|MERGE_RESOLUTION|>--- conflicted
+++ resolved
@@ -474,7 +474,6 @@
     return ot;
 }
 
-<<<<<<< HEAD
 unordered_set<shared_ptr<FsmNode>> FsmNode::after(const vector<int>& itrc)
 {
     unordered_set<shared_ptr<FsmNode>> nodeSet;
@@ -483,7 +482,18 @@
     for (auto it = itrc.begin(); it != itrc.end(); ++it)
     {
         int x = *it;
-=======
+        unordered_set<shared_ptr<FsmNode>> newNodeSet;
+
+        for (shared_ptr<FsmNode> n : nodeSet)
+        {
+            unordered_set<shared_ptr<FsmNode>> ns = n->afterAsSet(x);
+            newNodeSet.insert(ns.begin(), ns.end());
+        }
+    nodeSet = newNodeSet;
+    }
+    return nodeSet;
+}
+
 unordered_set<shared_ptr<FsmNode>> FsmNode::after(const InputTrace & itrc, const OutputTrace & otrc)
 {
     vector<int> itrcRaw = itrc.get();
@@ -501,16 +511,11 @@
     {
         int x = itrcRaw.at(i);
         int y = otrcRaw.at(i);
->>>>>>> 392cd18d
         unordered_set<shared_ptr<FsmNode>> newNodeSet;
 
         for (shared_ptr<FsmNode> n : nodeSet)
         {
-<<<<<<< HEAD
-            unordered_set<shared_ptr<FsmNode>> ns = n->afterAsSet(x);
-=======
             unordered_set<shared_ptr<FsmNode>> ns = n->afterAsSet(x, y);
->>>>>>> 392cd18d
             newNodeSet.insert(ns.begin(), ns.end());
         }
         nodeSet = newNodeSet;
@@ -518,17 +523,7 @@
     return nodeSet;
 }
 
-<<<<<<< HEAD
-
 unordered_set<shared_ptr<FsmNode>> FsmNode::after(const InputTrace& itrc)
-=======
-std::unordered_set<std::shared_ptr<FsmNode>> FsmNode::after(const IOTrace& trace)
-{
-    return after(trace.getInputTrace(), trace.getOutputTrace());
-}
-
-unordered_set<shared_ptr<FsmNode>> FsmNode::after(const InputTrace & itrc)
->>>>>>> 392cd18d
 {
     unordered_set<shared_ptr<FsmNode>> nodeSet;
     nodeSet.insert(shared_from_this());
@@ -546,6 +541,11 @@
         nodeSet = newNodeSet;
     }
     return nodeSet;
+}
+
+std::unordered_set<std::shared_ptr<FsmNode>> FsmNode::after(const IOTrace& trace)
+{
+    return after(trace.getInputTrace(), trace.getOutputTrace());
 }
 
 std::unordered_set<std::shared_ptr<FsmNode>> FsmNode::after(const std::shared_ptr<TraceSegment> seg) {
