/*
 * Copyright. Gaël Dottel, Christoph Hilken, and Jan Peleska 2016 - 2021
 * 
 * Licensed under the EUPL V.1.1
 */
#ifndef FSM_FSM_TRACE_H_
#define FSM_FSM_TRACE_H_

#include <memory>
#include <vector>

#include "interface/FsmPresentationLayer.h"

class Trace
{
protected:
	/**
	The trace itself, represented by a list of int
	*/
	std::vector<int> trace;

	/**
	The presentation layer used by the trace
	*/
<<<<<<< HEAD
	std::shared_ptr<FsmPresentationLayer const> presentationLayer;
=======
    std::shared_ptr<FsmPresentationLayer> presentationLayer;


    Trace(const std::vector<int>::const_iterator& begin,
          const std::vector<int>::const_iterator& end,
          const std::shared_ptr<FsmPresentationLayer>& presentationLayer);

>>>>>>> 392cd18d
public:
	/**
	Create an empty trace, with only one presentation layer
	@param presentationLayer The presentation layer used by the trace
	*/
<<<<<<< HEAD
	Trace(std::shared_ptr<FsmPresentationLayer const> presentationLayer);
=======
    Trace(const std::shared_ptr<FsmPresentationLayer>& presentationLayer);
>>>>>>> 392cd18d

	/**
	Create a trace
	@param trace The trace itself, represented by a list of int
	@param presentationLayer The presentation layer used by the trace
	*/
	Trace(const std::vector<int>& trace,
<<<<<<< HEAD
          std::shared_ptr<FsmPresentationLayer const> presentationLayer);
	
=======
          const std::shared_ptr<FsmPresentationLayer>& presentationLayer);

    Trace(const Trace& other);
    /**
     * Creates a trace based on the given trace `other` and skips the first `n` symbols.
     * @param other The given trace the new trace will be based on.
     * @param n The number of symbols to be skipped.
     * @param defaultToEmpty If `true` and `n` is larger than the `other` trace's size, a trace containing ε
     * will be created. If `false` and `n` is larger than the `other` trace's size, a trace not containing
     * any symbol will be created.
     */
    Trace(const Trace& other, size_t n, bool defaultToEmpty = false);

>>>>>>> 392cd18d
	/**
	 * Add an element, at the end of the trace
	 */
	void add(const int e);
    
    /** 
     * Append a vector of int to the trace
     */
    void append(const std::vector<int>& traceToAppend);
    /**
     * Prepends the given vector of int to this trace.
     * @param traceToPrepend The given vector of int
     */
    void prepend(const std::vector<int>& traceToPrepend);

    /**
     * Appends the given trace to this trace.
     * @param traceToPrepend The given trace
     */
    void append(const Trace& traceToAppend);
    /**
     * Prepends the given trace to this trace.
     * @param traceToPrepend The given trace
     */
    void prepend(const Trace& traceToPrepend);

    bool isEmptyTrace() const;

    /**
     * Determines if the given trace is a prefix of this trace.
     * @param other The given trace
     * @return {@code true}, if the given trace is a prefix of
     * this trace, {@code false}, otherwise.
     */
    bool isPrefix(const Trace& other, bool proper = false, bool allowEmpty = true) const;

    Trace removeEpsilon() const;
    Trace removeLeadingEpsilons() const;

    /**
     * Determines if the given trace is a suffix of this trace.
     * @param other The given trace
     * @return `true`, if the given trace is a suffix of
     * this trace, `false`, otherwise.
     */
    bool isSuffix(const Trace& other) const;
    /**
     * Determines if this trace is a prefix of the given trace.
     * @param other The given trace
     * @return {@code true}, if this trace is a prefix of
     * the given trace, {@code false}, otherwise.
     */
    bool isPrefixOf(const Trace& other) const;

    /**
     * Creates a trace based on this trace and skips the first `n` symbols.
     * @param n The number of symbols to be skipped.
     * @param defaultToEmpty If `true` and `n` is larger than the `other` trace's size, a trace containing ε
     * will be created. If `false` and `n` is larger than the `other` trace's size, a trace not containing
     * any symbol will be created.
     */
    std::shared_ptr<Trace> getSuffix(size_t n, bool defaultToEmpty = false) const;

    /**
     * Creates a trace based on this trace and takes only the first `n` symbols into account.
     * @param n The number of symbols to be taken into account.
     * @param defaultToEmpty If `true` and `n` is larger than the `other` trace's size, a trace containing ε
     * will be created. If `false` and `n` is larger than the `other` trace's size, a trace not containing
     * any symbol will be created.
     */
    std::shared_ptr<const Trace> getPrefix(size_t n, bool defaultToEmpty = false) const;

    Trace getSuffix(const Trace& prefix) const;

    void removeElements(int n);

	/**
	Getter for the trace itself
	@return The trace itself, represented by a list of int
	*/
	std::vector<int> get() const;

    size_t size() const;

	/**
	Getter for an iterator of the trace, pointing at the beginning
	@return The iterator
	*/
	std::vector<int>::const_iterator cbegin() const;

	/**
	Getter for an iterator of the trace, pointing at the end
	@return The iterator
	*/
	std::vector<int>::const_iterator cend() const;
    
    std::shared_ptr<FsmPresentationLayer const> getPresentationLayer() const { return presentationLayer; }
    
    
    /**
     *  Return the size of the trace
     */
    
    size_t size() const { return trace.size(); }

    std::vector<Trace> getPrefixes(bool proper = false) const;

    static bool contains(const std::vector<std::shared_ptr<Trace>>& list, const Trace& trace);
    bool contains(const int io) const;

	/**
	Check wheter or not, the 2 trace are the same
	@param trace1 The first trace
	@param trace2 The second trace
	@return True if they are the same, false otherwise
	*/
	friend bool operator==(Trace const & trace1, Trace const & trace2);

    /**
     * Check whether or not the list of integers in trace1
     * is the same as the list of integers specified by trace2
     * @param trace1 The trace
     * @param trace2 A vector of integers, representing a trace
     * @return True if they are the same, false otherwise
     */
    friend bool operator==(Trace const & trace1, std::vector<int> const & trace2);

    /**
     * Define a total order on traces (used in sorting algorithms).
     * @param trace to compare against
     * @return True if this trace is defined to be less than the other trace, false otherwise
     */
    bool operator<(Trace const &other) const;

	/**
	Output the Trace to a standard output stream
	@param out The standard output stream to use
	@param trace The Trace to print
	@return The standard output stream used, to allow user to cascade <<
	*/
	friend std::ostream & operator<<(std::ostream & out, const Trace & trace);

    Trace& operator=(Trace& other);
    Trace& operator=(Trace&& other);

};

namespace std {
    template <> struct hash<Trace>
    {
        size_t operator()(const Trace& trace) const
        {
            std::hash<int> hasher;
            size_t seed = 0;
            for (int i : trace.get()) {
                seed ^= hasher(i) + 0x9e3779b9 + (seed<<6) + (seed>>2);
            }
            return seed;
        }
        size_t operator()(const shared_ptr<Trace>& trace) const
        {
            std::hash<int> hasher;
            size_t seed = 0;
            for (int i : trace->get()) {
                seed ^= hasher(i) + 0x9e3779b9 + (seed<<6) + (seed>>2);
            }
            return seed;
        }
    };
    template <> struct equal_to<Trace>
    {
        bool operator() (const shared_ptr<const Trace>& a, const shared_ptr<const Trace>& b) const
        {
            if (a == b)
            {
                return true;
            }
            return *a == *b;
        }
    };
}

#endif //FSM_FSM_TRACE_H_<|MERGE_RESOLUTION|>--- conflicted
+++ resolved
@@ -22,27 +22,18 @@
 	/**
 	The presentation layer used by the trace
 	*/
-<<<<<<< HEAD
 	std::shared_ptr<FsmPresentationLayer const> presentationLayer;
-=======
-    std::shared_ptr<FsmPresentationLayer> presentationLayer;
-
 
     Trace(const std::vector<int>::const_iterator& begin,
           const std::vector<int>::const_iterator& end,
-          const std::shared_ptr<FsmPresentationLayer>& presentationLayer);
-
->>>>>>> 392cd18d
+          const std::shared_ptr<FsmPresentationLayer const>& presentationLayer);
+
 public:
 	/**
 	Create an empty trace, with only one presentation layer
 	@param presentationLayer The presentation layer used by the trace
 	*/
-<<<<<<< HEAD
-	Trace(std::shared_ptr<FsmPresentationLayer const> presentationLayer);
-=======
-    Trace(const std::shared_ptr<FsmPresentationLayer>& presentationLayer);
->>>>>>> 392cd18d
+    Trace(const std::shared_ptr<FsmPresentationLayer const>& presentationLayer);
 
 	/**
 	Create a trace
@@ -50,12 +41,8 @@
 	@param presentationLayer The presentation layer used by the trace
 	*/
 	Trace(const std::vector<int>& trace,
-<<<<<<< HEAD
-          std::shared_ptr<FsmPresentationLayer const> presentationLayer);
+          const std::shared_ptr<FsmPresentationLayer const>& presentationLayer);
 	
-=======
-          const std::shared_ptr<FsmPresentationLayer>& presentationLayer);
-
     Trace(const Trace& other);
     /**
      * Creates a trace based on the given trace `other` and skips the first `n` symbols.
@@ -67,7 +54,6 @@
      */
     Trace(const Trace& other, size_t n, bool defaultToEmpty = false);
 
->>>>>>> 392cd18d
 	/**
 	 * Add an element, at the end of the trace
 	 */
@@ -165,13 +151,6 @@
 	std::vector<int>::const_iterator cend() const;
     
     std::shared_ptr<FsmPresentationLayer const> getPresentationLayer() const { return presentationLayer; }
-    
-    
-    /**
-     *  Return the size of the trace
-     */
-    
-    size_t size() const { return trace.size(); }
 
     std::vector<Trace> getPrefixes(bool proper = false) const;
 
