/*
 * Copyright. Gaël Dottel, Christoph Hilken, and Jan Peleska 2016 - 2021
 *
 * Licensed under the EUPL V.1.1
 */
#ifndef FSM_FSM_FSM_H_
#define FSM_FSM_FSM_H_

#include <fstream>
#include <iostream>
#include <memory>
#include <set>
#include <sstream>
#include <string>
#include <unordered_set>
#include <vector>
#include <deque>
#include <map>

#include "fsm/FsmVisitor.h"
#include "fsm/FsmLabel.h"
#include "fsm/InputTrace.h"


class Dfsm;
class FsmNode;
class Tree;
class OutputTree;
class InputTrace;
class FsmPresentationLayer;
class OFSMTable;
class IOListContainer;
class IOTreeContainer;
class TestSuite;
class OutputTrace;
class InputOutputTree;
class IOTrace;
class IOTraceContainer;

enum Minimal
{
    True, False, Maybe
};


class too_many_transition_faults : public std::runtime_error
{
public:
    too_many_transition_faults(const std::string& msg);
};

class too_many_output_faults : public std::runtime_error
{
public:
    too_many_output_faults(const std::string& msg);
};

class unexpected_reduction : public std::runtime_error
{
public:
    unexpected_reduction(const std::string& msg);
};

class reduction_not_possible : public std::runtime_error
{
public:
    reduction_not_possible(const std::string& msg);
};

class Fsm
{
protected:

    /**
     *  Default constructors without effect - needed by sub-classes
     */
    Fsm(const std::shared_ptr<FsmPresentationLayer>& presentationLayer);
    Fsm();

    /** Name of the FSM -- appears in nodes when printing the FSM as a dot graph */
    std::string name;

    /** FSM states */
    std::vector<std::shared_ptr<FsmNode>> nodes;

    std::shared_ptr<FsmNode> currentParsedNode;

    /** Maximal value of the input alphabet in range 0..maxInput */
    int maxInput;

    /** Maximal value of the output alphabet in range 0..maxOutput */
    int maxOutput;

    /** Maximal value of the state id in range 0..maxState */
    int maxState;

    /** Integer id of the initial state */
    int initStateIdx;

    std::shared_ptr<Tree> characterisationSet;
    std::vector<std::shared_ptr<FsmNode>> dReachableStates;
    Minimal minimal;
    bool complete;

<<<<<<< HEAD

=======
>>>>>>> 85b1b049
    std::vector<std::shared_ptr<OFSMTable>> ofsmTableLst;
    std::vector<std::shared_ptr<Tree>> stateIdentificationSets;
    std::shared_ptr<FsmPresentationLayer> presentationLayer;
    std::shared_ptr<FsmNode> newNode(const int id, const std::shared_ptr<std::pair<std::shared_ptr<FsmNode>, std::shared_ptr<FsmNode>>>& p,
                                     const std::shared_ptr<FsmPresentationLayer>& pl);
    bool contains(const std::deque<std::shared_ptr<std::pair<std::shared_ptr<FsmNode>, std::shared_ptr<FsmNode>>>>& lst, const std::shared_ptr<std::pair<std::shared_ptr<FsmNode>, std::shared_ptr<FsmNode>>>& p);
    bool contains(const std::vector<std::shared_ptr<FsmNode>>& lst, const std::shared_ptr<FsmNode>& n);
    bool contains(const std::vector<std::shared_ptr<std::pair<std::shared_ptr<FsmNode>, std::shared_ptr<FsmNode>>>>& lst, const std::shared_ptr<std::pair<std::shared_ptr<FsmNode>, std::shared_ptr<FsmNode>>>& p);

    std::shared_ptr<FsmNode> findp(const std::vector<std::shared_ptr<FsmNode>>& lst, const std::shared_ptr<std::pair<std::shared_ptr<FsmNode>, std::shared_ptr<FsmNode>>>& p);

    void parseLine(const std::string & line);
    void readFsm(const std::string & fname);

    void parseLineInitial (const std::string & line);
    void readFsmInitial (const std::string & fname);
<<<<<<< HEAD


=======
    /**
     * Reads a dot file and creates an FSM according to the dot definitions.
     * @param fname The path to the dot file.
     */
    void readFsmFromDot (const std::string & fname, const std::string name = "");
    
>>>>>>> 85b1b049
    std::string labelString(std::unordered_set<std::shared_ptr<FsmNode>>& lbl) const;

    /**
     *  Return a random seed to be used for random generation
     * of FSMs by public methods createRandomFsm() and
     * createMutant().
     */
    static unsigned int getRandomSeed();

    /**
     * calculate eqivalent inputs for an FSM which already is a prime
     * machine
     */
    std::vector< std::unordered_set<int> > getEquivalentInputsFromPrimeMachine();

    /**
     *   Calculate OFSM tables and store them in ofsmTableLst
     */
    void calcOFSMTables();
<<<<<<< HEAD
=======
    
    void addRandomTransitions(const float& maxDegreeOfNonDeterminism,
                              const bool& onlyNonDeterministic,
                              const bool& observable,
                              const float& factor,
                              std::vector<std::shared_ptr<FsmNode>> nodePool = std::vector<std::shared_ptr<FsmNode>>());
    bool meetDegreeOfCompleteness(const float& degreeOfCompleteness,
                                  const float& maxDegreeOfNonDeterminism,
                                  const bool& observable,
                                  std::vector<std::shared_ptr<FsmNode>> nodePool = std::vector<std::shared_ptr<FsmNode>>());
    bool doesMeetDegreeOfCompleteness(const float& degreeOfCompleteness, std::vector<std::shared_ptr<FsmNode>> nodePool = std::vector<std::shared_ptr<FsmNode>>()) const;
    void meetNumberOfStates(const int& maxState, const float& maxDegreeOfNonDeterminism, const bool& observable,
                            std::vector<std::shared_ptr<FsmNode>>& createdNodes);
    std::shared_ptr<FsmLabel> createRandomLabel(
            const std::shared_ptr<FsmNode>& srcNode,
            const float& maxDegreeOfNonDeterminism,
            const bool& onlyNonDeterministic,
            const bool& observable) const;

    void selectRandomNodeAndCreateLabel(
            const std::vector<std::shared_ptr<FsmNode>> srcNodePool,
            const float& maxDegreeOfNonDeterminism,
            const bool& onlyNonDeterministic,
            const bool& observable,
            std::shared_ptr<FsmNode>& node,
            std::shared_ptr<FsmLabel>& label) const;

    bool moreTransitionsPossible(const float& maxDegreeOfNonDeterminism,
                                 const bool& onlyNonDeterministic,
                                 std::vector<std::shared_ptr<FsmNode>> nodePool = std::vector<std::shared_ptr<FsmNode>>()) const;

    int getNumberOfPossibleTransitions(std::vector<std::shared_ptr<FsmNode>> nodePool = std::vector<std::shared_ptr<FsmNode>>()) const;
    int getNumberOfNotDefinedDeterministicTransitions(std::vector<std::shared_ptr<FsmNode>> nodePool = std::vector<std::shared_ptr<FsmNode>>()) const;
    int getNumberOfNonDeterministicTransitions(std::vector<std::shared_ptr<FsmNode>> nodePool = std::vector<std::shared_ptr<FsmNode>>()) const;
    int getNumberOfTotalTransitions(std::vector<std::shared_ptr<FsmNode>> nodePool = std::vector<std::shared_ptr<FsmNode>>()) const;

    std::vector<std::shared_ptr<FsmTransition>> getNonDeterministicTransitions() const;
>>>>>>> 85b1b049

public:


    /** Copy constructor
     *  A deep copy is created, so that the new Fsm does not
     *  point to any nodes, transitions, or labels of the old FSM
     */
    Fsm(const Fsm& other);

<<<<<<< HEAD
=======
    Fsm(const Fsm& other,
        const std::string& fsmName,
        const std::shared_ptr<FsmPresentationLayer>& presentationLayer);
    
>>>>>>> 85b1b049
    /**
     *  Constructor creating an FSM from file - used only internally
     */
    Fsm(const std::string & fname,
        const std::string & fsmName,
        const int maxNodes,
        const int maxInput,
        const int maxOutput,
<<<<<<< HEAD
        const std::shared_ptr<FsmPresentationLayer> presentationLayer);

=======
        const std::shared_ptr<FsmPresentationLayer>& presentationLayer);
    
>>>>>>> 85b1b049
    /**
     *  Constructor creating an FSM specified in a file.
     *  @param fname Filename of a text file (typically with extension *.fsm),
     *  where each row is formatted as
     *       pre-state input output post-state
     * \item pre-state is a number in range 0..(number of states -1) specifying
     *       the FSM pre-state
     * \item input is a number in range 0..maxInput specifying the input applied to
     *       the pre-state
     * \item output is a number in range 0..maxOutput specifying the output
     *       produced by the FSM when transiting to post-state on 'input'
     * \item post-state is a number in range 0..(number of states -1)
     * The initial state is expected to be the pre-state of the first row.
     * The parameters 'number of states', maxInput, and maxOutput are
     * determined when parsing the input file fname.
     *
     * @param presentationLayer Pointer to instance of a presentation layer
     *        which associates each input number in range 0..maxInput with
     *        an input name, each output number in range 0..maxOutput with
     *        an output name, and each state number in range 0..(number of states -1)
     *        with a state name.
     *
     * @param fsmName name of the FSM
     *
     */
    Fsm(const std::string& fname,
        const std::shared_ptr<FsmPresentationLayer>& presentationLayer,
        const std::string& fsmName);

    /**
     * Constructs an FSM based on the specification from a dot file.
     * @param dotFileName The path to the dot file.
     * @param fsmName Name of the FSM.
     */
    Fsm(const std::string& dotFileName,
        const std::string& fsmName);


    /**
     Constructor for creating an FSM from a list of FsmNodes that have
     been created beforehand, together with the outgoing transitions of each FsmNode/.
     @param fsmName  name of the FSM (appears in every node)
     @param maxInput maximal value of the (integer) input alphabet - admissible
     values are 0..maxInput
     @param maxOutput maximal value of (integer) output alphabet - admissible
     values are 0..maxOutput
     */
    Fsm(const std::string & fsmName,
        const int maxInput,
        const int maxOutput,
<<<<<<< HEAD
        const std::vector<std::shared_ptr<FsmNode>> lst,
        const std::shared_ptr<FsmPresentationLayer> presentationLayer);


=======
        const std::vector<std::shared_ptr<FsmNode>>& lst,
        const std::shared_ptr<FsmPresentationLayer>& presentationLayer);

    Fsm(const std::string & fsmName,
        const int maxInput,
        const int maxOutput,
        const std::vector<std::shared_ptr<FsmNode>>& lst,
        const int initStateIdx,
        const std::shared_ptr<FsmPresentationLayer>& presentationLayer);
    
    
>>>>>>> 85b1b049
    /**
     *  Create a completely specified FSM at random. Every state in the FSM
     *  will be reachable, but the FSM may be nondeterministic, non-observable,
     *  and not minimal.
     *   @param fsmName Name of the FSM to be created
     *   @param maxInput Maximal value of the input alphabet, ranging from
     *                   0 to maxInput
     *   @param maxOutput Maximal value of the output alphabet in range 0..maxOutput
     *   @param seed If 0, a "real" random seed will be internally calculated
     *               using getRandom(). Otherwise the seed value > 0 will
     *               be taken to initialise the random number generation
     *               with srand(). The first variant is useful for
     *               creating different FSMs every time the constructor
     *               is used. The second variant is useful for producing
     *               repeatable generation sequences of pseudo random FSMs.
     *               Also note for the second variant,
     *               that for every new random instance, another seed
     *               value needs to be supplied by the user, because
     *               otherwise the constructor will always produce the same FSM.
     *   @param maxState  Maximal value of the states in range 0..maxState
     *   @param observable  When `true`, an observable FSM will be created.
     *   @return an FSM created at random according to these specifications.
     */
    static std::shared_ptr<Fsm>
    createRandomFsm(const std::string & fsmName,
                    const int maxInput,
                    const int maxOutput,
                    const int maxState,
                    const std::shared_ptr<FsmPresentationLayer>& presentationLayer,
                    const bool observable = false,
                    const unsigned seed = 0);


<<<<<<< HEAD
=======
    static std::shared_ptr<Fsm>
    createRandomFsm(const std::string & fsmName,
                    const int& maxInput,
                    const int& maxOutput,
                    const int& maxState,
                    const std::shared_ptr<FsmPresentationLayer>& presentationLayer,
                    const float& degreeOfCompleteness,
                    const float& maxDegreeOfNonDeterminism,
                    const bool& forceNonDeterminism,
                    const bool& minimal,
                    const bool& observable,
                    const unsigned& seed = 0);

>>>>>>> 85b1b049
    /**
     *  Create a mutant of the FSM, producing output faults
     *  and/or transition faults only.
     *
     *  The number of states remains the same. If FSM is completely
     *  specified, the same will hold for the mutant.
     */
    std::shared_ptr<Fsm> createMutant(const std::string & fsmName,
<<<<<<< HEAD
                                      const size_t numOutputFaults,
                                      const size_t numTransitionFaults);


=======
                                      const int numOutputFaults,
                                      const int numTransitionFaults,
                                      const bool keepObservability = false,
                                      const unsigned seed = 0,
                                      const std::shared_ptr<FsmPresentationLayer>& pLayer = nullptr);

    std::shared_ptr<Fsm> createReduction(const std::string& fsmName,
                                         const bool& force,
                                         int& removedTransitions,
                                         const unsigned seed = 0,
                                         const std::shared_ptr<FsmPresentationLayer>& pLayer = nullptr) const;
    
    
>>>>>>> 85b1b049
    /**
     * Write FSM to text file using the standard format in each line
     * which is also used for instantiating an FSM from file:
     *    pre-state input output post-state
     * \item pre-state is a number in range 0..(number of states -1) specifying
     *       the FSM pre-state
     * \item input is a number in range 0..maxInput specifying the input applied to
     *       the pre-state
     * \item output is a number in range 0..maxOutput specifying the output
     *       produced by the FSM when transiting to post-state on 'input'
     * \item post-state is a number in range 0..(number of states -1)
     */
    void dumpFsm(std::ofstream & outputFile) const;
    std::vector<std::shared_ptr<FsmNode>> getDReachableStates() { return dReachableStates; }
    std::vector<std::shared_ptr<FsmNode>> calcDReachableStates(InputTraceSet& detStateCover);
    std::shared_ptr<FsmNode> getInitialState() const;

    /**
     This is the getter for the name of the FSM
     @return Name of the FSM
     */
    std::string getName() const;
    virtual int getMaxNodes() const;
    int getMaxInput() const;
    int getMaxOutput() const;
    std::vector<std::shared_ptr<FsmNode>> getNodes() const;
    std::shared_ptr<FsmNode> getNode(int id) const;
    std::shared_ptr<FsmPresentationLayer> getPresentationLayer() const;
    int getInitStateIdx() const;
    void resetColor();
    void toDot(const std::string & fname);
<<<<<<< HEAD
=======
    
    float getDegreeOfCompleteness(const int& minus = 0, std::vector<std::shared_ptr<FsmNode>> nodePool = std::vector<std::shared_ptr<FsmNode>>()) const;
    float getDegreeOfNonDeterminism(const int& diff = 0, std::vector<std::shared_ptr<FsmNode>> nodePool = std::vector<std::shared_ptr<FsmNode>>()) const;
    int getNumberOfDifferentInputTransitions(std::vector<std::shared_ptr<FsmNode>> nodePool = std::vector<std::shared_ptr<FsmNode>>()) const;
>>>>>>> 85b1b049

    /**
     Create a new FSM that represents the intersection of this and the other FSM
     @param f the other FSM
     @return a new FSM which equals the intersection of this and f
     */
<<<<<<< HEAD
    Fsm intersect(const Fsm & f);
=======
    Fsm intersect(const Fsm & f, std::string name = "");
>>>>>>> 85b1b049

    /**
     * Generate the state cover of an arbitrary FSM
     * (deterministic or nondeterministic, completely specified
     *  or not, observable or not, minimised or not)
     */
    std::shared_ptr<Tree> getStateCover();

    /**
     * Generate the transition cover of an arbitrary FSM
     */
    std::shared_ptr<Tree> getTransitionCover();

    /**
     *  Apply an input trace to an FSM and return its
     *  resulting output tree.
     *
     *  @param itrc Input trace to be process on the FSM, starting in
     *              the FSM's initial state
     *  @param  markAsVisited If true, every FSM node visited
     *              while executing the input trace is marked
     *              as visited by setting atrubute 'visited' to true
     *
     *  @return The set of outputs created by input trace itrc;
     *          the set is encoded as an OutputTree.
     *
     */
    OutputTree apply(const InputTrace & itrc, bool markAsVisited = false);

<<<<<<< HEAD
    /**
     *  Transform an FSM to its observable equivalent.
     */
    Fsm transformToObservableFSM() const;

=======
    /**
     * Calculates each output that can be generated by a given input trace and the corresponding target nodes.
     * @param input The given input trace.
     * @param producedOutputs The calculated outputs that can be produced by the given input trace.
     * @param reachedNodes The calculated nodes that can be reached by the given input trace.
     */
    void apply(const InputTrace& input, std::vector<std::shared_ptr<OutputTrace>>& producedOutputs, std::vector<std::shared_ptr<FsmNode>>& reachedNodes) const;
    
    /**
     *  Transform an FSM to its observable equivalent.
     */
    Fsm transformToObservableFSM(const std::string& nameSuffix = "_O") const;
    
>>>>>>> 85b1b049
    /**
     Check this FSM with respect to observability
     @return true if and only if the FSM is observable
     */
    bool isObservable() const;
    Minimal isMinimal() const;
<<<<<<< HEAD

=======
    bool isComplete() const;
    
>>>>>>> 85b1b049
    /**
     *   Check for unreachable states and remove them from the
     *   FSM
     *
     *   @param unreachableNodes On termination, this vector
     *          contains pointers to the FSM
     *          nodes that have been removed, due to unreachability.
     *
     *   @return true if and only if at least one unreachable node
     *                has been found and removed.
     */
    bool removeUnreachableNodes(std::vector<std::shared_ptr<FsmNode>>& unreachableNodes);

    /**
     Create the minimal observable FSM which is equivalent to this FSM.
     \pre This method can only be applied to an observable OFSM
     @return minimal observable FSM which is equivalent to this FSM
     */
<<<<<<< HEAD
    Fsm minimiseObservableFSM();

=======
    Fsm minimiseObservableFSM(const std::string& nameSuffix = "_MIN", bool prependFsmName = true);
    
>>>>>>> 85b1b049
    /**
     Create the minimal observable FSM which is equivalent to this FSM.
     If this FSM is not observable, an observable equivalent is created
     first. The observable FSM is then minimised.
     @return minimal observable FSM which is equivalent to this FSM
     */
<<<<<<< HEAD
    Fsm minimise();
    bool isCharSet(const std::shared_ptr<Tree> w) const;
    void minimiseCharSet(const std::shared_ptr<Tree> w);

=======
    Fsm minimise(const std::string& nameSuffixMin = "_MIN",
                 const std::string& nameSuffixObs = "_0",
                 bool prependFsmName = true);

    bool isCharSet(const std::shared_ptr<Tree>& w) const;
    void minimiseCharSet(const std::shared_ptr<Tree>& w);
    
>>>>>>> 85b1b049
    /**
     Calculate the characterisation set W of a (possibly nondeterministic) FSM.
     In addition, calculate the state identification
     sets W_i containing prefixes of input traces
     of W, such that W_i distinguishes FSM state number i from every other
     FSM state.
     \pre The FSM must be observable and minimised
     @return The characterisation set W, represented by an instance of
     IOListContainer
     \note As a side effect, the state identification sets W_i
     are stored in the list stateIdentificationSets.
     */
    IOListContainer getCharacterisationSet();

<<<<<<< HEAD
=======
    /**
     * Returns all outputs that may occur on <b>both</b> given states when applying the
     * given input.
     * @param q1 First state.
     * @param q2 Second state.
     * @param x The input that will be applied to both states.
     * @return All outputs that may occur on <b>both</b> states with the given input.
     */
    std::vector<std::shared_ptr<OutputTrace>> getOutputIntersection(std::shared_ptr<FsmNode> q1, std::shared_ptr<FsmNode> q2, int x) const;

    /**
     * Calculates for every state the r(1)-distinguishable states.
     */
    void calcROneDistinguishableStates();

    /**
     * Calculates for every state the r-distinguishable states.
     */
    void calcRDistinguishableStates();

    /**
     * Calculates the state characterisation set for a given state, based on the
     * previsously calculated r-distinguishability.
     *
     * The state characterisation set distinguishes all r-distinguishable states
     * from the given state, if the given state is r-distinguishable.
     *
     * @param node The given state
     * @return The state characterisation set for the given state in the form of
     * a list of input sequences.
     */
    IOListContainer getRStateCharacterisationSet(std::shared_ptr<FsmNode> node) const;

    /**
     * Calculates the adaptive state characterisation set for a given state, based on the
     * previsously calculated r-distinguishability.
     *
     * The adaptive state characterisation set distinguishes all r-distinguishable states
     * from the given state, if the given state is r-distinguishable.
     *
     * @param node The given state
     * @return The adaptive state characterisation set for the given state in the form of
     * a list of input sequences.
     */
    IOTreeContainer getAdaptiveRStateCharacterisationSet(std::shared_ptr<FsmNode> node) const;

    /**
     * Calculates the state characterisation set that r-distinguishes all r-distinguishable
     * states.
     * @return The state characterisation set
     */
    IOListContainer getRCharacterisationSet() const;

    /**
     * Calculates the adaptive state characterisation set that r-distinguishes all
     * r-distinguishable states.
     * @return The adaptive state characterisation set
     */
    IOTreeContainer getAdaptiveRCharacterisationSet() const;


    void addPossibleIOTraces(std::shared_ptr<FsmNode> node,
                             std::shared_ptr<InputOutputTree> tree,
                             IOTraceContainer& iOTraceContainer,
                             const bool cleanTrailingEmptyTraces = true) const;


    void addPossibleIOTraces(std::shared_ptr<FsmNode> node,
                             const IOTreeContainer& treeContainer,
                             IOTraceContainer& iOTraceContainer,
                             const bool cleanTrailingEmptyTraces = true) const;

    bool hasFailure() const;

    /**
     * Returns a set of input/output sequences that can be produced by this
     * FSM when applying each element of the given adaptive test cases to
     * the state that gets reached by applying the given trace `trace`
     * to this FSM.
     * @param adaptiveTestCases The given adaptive test cases
     * @param trace The given trace
     * @return A set of all input/output traces that can be produced
     */
    IOTraceContainer bOmega(const IOTreeContainer& adaptiveTestCases, const IOTrace& trace) const;

    /**
     * Returns a set of input/output sequences that can be produced by this
     * FSM when applying each element of the given adaptive test cases to
     * each state that can be reached by applying each input trace from the given
     * input traces `inputTraces` to this FSM.
     * @param adaptiveTestCases The given adaptive test cases
     * @param inputTraces The given input traces
     * @return A set of all input/output traces that can be produced
     */
    void bOmega(const IOTreeContainer& adaptiveTestCases,
                const InputTraceSet& inputTraces,
                std::unordered_set<IOTraceContainer>& result) const;

    /**
     * Calculates all prefixes of `base.suffix`, that reach the given node and that
     * extend `base`.
     * @param node The given node
     * @param base Given base input output trace
     * @param suffix Given suffix input output trace
     * @return List of input output traces
     */
    IOTraceContainer r(std::shared_ptr<FsmNode> node,
                       const IOTrace& base,
                       const IOTrace& suffix) const;

    /**
     * Calculates all prefixes of `base.suffix`, that reach the given node and that
     * extend `base` plus the input output sequence from `vDoublePrime` that reaches
     * the given node (if there is such a sequence).
     * @param node The given node
     * @param base Given base input output trace
     * @param suffix Given suffix input output trace
     * @return List of input output traces
     */
    IOTraceContainer rPlus(std::shared_ptr<FsmNode> node,
                           const IOTrace& prefix,
                           const IOTrace& suffix,
                           const IOTraceContainer& vDoublePrime,
                           const bool onlyPlusPortion = false) const;

    /**
     * Calculates the lower bound that may be placed on the number of states
     * of the FSM if there has been no repetition in the states of the product
     * machine for a given input/output sequence.
     *
     * Let x/y be the given input/output sequence, being observed when applying
     * a determinisitc state cover input sequence.
     * @param base Input/output sequence with the input sequence being an element
     * of the deterministic state cover and the output sequence being a possible
     * output to said input sequence. `base` is a prefix of x/y.
     * @param suffix Suffix x/y with base.suffix = x/y
     * @param states A maximum set of r-distinguishable states, that has been used
     * during the calculation of `base` and `suffix`.
     * @param adaptiveTestCases The corresponding adaptive test cases.
     * @param vDoublePrime A set of input/output sequences that represents one
     * possible combination of all input traces from the deterministic state cover
     * and theirs corresponding output sequences.
     * @param dReachableStates All d-reachable states.
     * @return The lower bound that may be placed on the number of states
     * of the FSM if there has been no repetition in the states of the product
     * machine for a given input/output sequence.
     */
    static size_t lowerBound(const IOTrace& base,
                             const IOTrace& suffix,
                             const std::vector<std::shared_ptr<FsmNode>>& states,
                             const IOTreeContainer& adaptiveTestCases,
                             std::unordered_set<IOTraceContainer> bOmegaT,
                             const IOTraceContainer& vDoublePrime,
                             const std::vector<std::shared_ptr<FsmNode>>& dReachableStates,
                             const Fsm& spec,
                             const Fsm& iut);

    static bool exceedsBound(const size_t m,
                             const IOTrace& base,
                             const IOTrace& suffix,
                             const std::vector<std::shared_ptr<FsmNode>>& states,
                             const IOTreeContainer& adaptiveTestCases,
                             std::unordered_set<IOTraceContainer> bOmegaT,
                             const IOTraceContainer& vDoublePrime,
                             const std::vector<std::shared_ptr<FsmNode>>& dReachableStates,
                             const Fsm& spec,
                             const Fsm& iut);

    /**
     * Calculates a test suite that determines if a given IUT is a reduction of the given
     * specification..
     *
     * It is assumed that the IUT behaves like some unknown element of a fault domain
     * of completely specified observable FSMs with the same input and output alphabets
     * as the specification.
     * @param spec The given specification
     * @param iut The given IUT
     * @param observedTraces Return parameter for the observed traces during the test
     * suite creation.
     * @param observedTraces Return parameter for the trace that caused a failure during the test
     * suite creation.
     * @return `true`, if no failure has been observed during the creation of the test suite,
     * `false`, otherwise.
     */
    static bool adaptiveStateCounting(Fsm& spec, Fsm& iut, const size_t m,
                                      IOTraceContainer& observedTraces,
                                      std::shared_ptr<IOTrace>& failTrace,
                                      int& iterations);

    /**
     * Determines if the given adaptive test cases distinguish all states from
     * {@code nodesA} from all states from {@code nodeB}.
     * @param nodesA First set of states
     * @param nodesB Second set of states
     * @param adaptiveTestCases The adaptive test cases that will be used
     * @return {@code} true, if {@code adaptiveTestCases} distuinguishes all states
     * from {@code nodesA} from all states from {@code nodesB}; {@code false}, otherwise
     */
    bool rDistinguishesAllStates(std::vector<std::shared_ptr<FsmNode>>& nodesA,
                                std::vector<std::shared_ptr<FsmNode>>& nodesB,
                                const IOTreeContainer& adaptiveTestCases) const;

    /**
     * Determines if the given adaptive test cases distinguish all states from
     * {@code nodesA} from all states from `nodeB`.
     * @param nodesA First set of states
     * @param nodesB Second set of states
     * @param adaptiveTestCases The adaptive test cases that will be used
     * @return `true`, if 'adaptiveTestCases` distuinguishes all states
     * from `nodesA` from all states from `nodesB`; `false`, otherwise
     */
    bool distinguishesAllStates(std::vector<std::shared_ptr<FsmNode>>& nodesA,
                                std::vector<std::shared_ptr<FsmNode>>& nodesB,
                                const IOTreeContainer& adaptiveTestCases) const;

    /**
     * Determines if the given adaptive test cases distinguish state {@code nodesA}
     * from state {@code nodeB}.
     * @param nodeA First state
     * @param nodesB Second state
     * @param adaptiveTestCases The adaptive test cases that will be used
     * @return {@code} true, if {@code adaptiveTestCases} distuinguishes state
     * {@code nodeA} from state {@code nodeB}; {@code false}, otherwise
     */
    bool rDistinguishes(std::shared_ptr<FsmNode> nodeA,
                      std::shared_ptr<FsmNode> nodeB,
                      const IOTreeContainer& adaptiveTestCases) const;


    bool rDistinguishes(std::shared_ptr<FsmNode> nodeA,
                      std::shared_ptr<FsmNode> nodeB,
                      const IOListContainer& testCases) const;


    /**
     * Determines if the given adaptive test cases distinguish state `nodesA`
     * from state `nodeB`.
     * @param nodeA First state
     * @param nodesB Second state
     * @param adaptiveTestCases The adaptive test cases that will be used
     * @return `true`, if `adaptiveTestCases` distuinguishes state
     * `nodeA` from state `nodeB`; `false`, otherwise
     */
    bool distinguishes(std::shared_ptr<FsmNode> nodeA,
                      std::shared_ptr<FsmNode> nodeB,
                      const IOTreeContainer& adaptiveTestCases) const;

    /**
     * Determines if the given adaptive test case distinguish state {@code nodesA}
     * from state {@code nodeB}.
     * @param nodeA First state
     * @param nodesB Second state
     * @param adaptiveTestCase The adaptive test case that will be used
     * @return {@code} true, if {@code adaptiveTestCase} distuinguishes state
     * {@code nodeA} from state {@code nodeB}; {@code false}, otherwise
     */
    bool rDistinguishes(std::shared_ptr<FsmNode> nodeA,
                      std::shared_ptr<FsmNode> nodeB,
                      std::shared_ptr<InputOutputTree> adaptiveTestCase) const;

    bool rDistinguishes(std::shared_ptr<FsmNode> nodeA,
                        std::shared_ptr<FsmNode> nodeB,
                        const std::vector<int>& list) const;

    /**
     * Determines if the given adaptive test case distinguishes state `nodesA`
     * from state `nodeB`.
     * @param nodeA First state
     * @param nodesB Second state
     * @param adaptiveTestCase The adaptive test case that will be used
     * @return `true`, if `adaptiveTestCase` distuinguishes state
     * `nodeA` from state `nodeB`; `false`, otherwise
     */
    bool distinguishes(std::shared_ptr<FsmNode> nodeA,
                      std::shared_ptr<FsmNode> nodeB,
                      std::shared_ptr<InputOutputTree> adaptiveTestCase) const;

    /**
     * Calculates a set of maximal sets of r-distinguishable states.
     * @return A set of maximal sets of r-distinguishable states
     */
    std::vector<std::vector<std::shared_ptr<FsmNode>>> getMaximalSetsOfRDistinguishableStates() const;
    
>>>>>>> 85b1b049
    /**
     * Calculate the state identification sets. The sets are stored
     * in list stateIdentificationSets, ordered by the FSM state numbers.
     * \pre The FSM must be observable and minimal, and the characterisation
     * set must have been previously calculated using operation
     * getCharacterisationSet().
     */
    void calcStateIdentificationSets();
    void calcStateIdentificationSetsFast();

<<<<<<< HEAD
    void appendStateIdentificationSets(const std::shared_ptr<Tree> Wp2) const;

=======
    void appendStateIdentificationSets(const std::shared_ptr<Tree>& Wp2) const;
    
>>>>>>> 85b1b049
    /**
     * Perform test generation by means of the W Method, as applicable
     * to nondeterministc FSMs that do not need to be completely specified.
     *
     * @param numAddStates The maximal number of additional states,
     *                     which the implementation DFSM in minimised
     *                     for may have, when compared to the reference
     *                     model in minimised form.
     *
     * The reference machine is
     * first transformed into an observable minimised one. Then the
     * W-Method is applied on the minimised machine, using wMethodOnMinimisedFsm().
     *
     * @return A test suite
     *
     */
    IOListContainer wMethod(const unsigned int numAddStates);


    /**
     * Perform test generation by means of the W Method, as applicable
     * to nondeterministc FSMs that do not need to be completely specified.
     * @param m Maximum number of states in the observable, minimised FSM
     * reflecting the implementation behaviour. It is assumed that the
     * method is called on an observable, minimised FSM
     *
     * @return A test suite
     *
     */
    IOListContainer wMethodOnMinimisedFsm(const unsigned int m);


    /**
     * Perform test generation by means of the Wp Method. The algorithm
     * we have implemented is applicable to both nondeterministic and
     * deterministic FSMs. It relies, however, on the existence of
     * OFSM tables which we only calculate for nondeterministic FSMs.
     * Therefore we need a wrapper method for DFSMs which first
     * calculates OFSM tables (by means of a call to minimiseObervableFSM())
     * and then calls the wpMethod() operation of the super class Fsm.
     * @param numAddStates The maximal number of additional states,
     *                     which the implementation DFSM in minimised
     *                     form may have, when compared to the reference
     *                     model in minimised form.
     * @return A test suite
     */
    IOListContainer wpMethod(const unsigned int numAddStates);

    /**
     * WORK IN PROGRESS
     * Perform test generation by means of the HSI-Method. The algorithm
     * we have implemented is applicable to both nondeterministic and
     * deterministic FSMs.
     * @param numAddStates The maximal number of additional states,
     *                     which the implementation DFSM in minimised
     *                     form may have, when compared to the reference
     *                     model in minimised form.
     * @return A test suite
     */
    IOListContainer hsiMethod(const unsigned int numAddStates);


    /**
     *  Return a test suite from a collection of input test cases.
     *  Typically, the IOListContainer has been created by some test
     *  generation method such as the W-Method or the Wp-Method.
     *
     *  Method createTestSuite() executes these input sequences
     *  agains the FSM the method is called on. A TestSuite
     *  instance consists of a vector of OutputTrees. Each OutputTree
     *  instance in the TestSuite contains a single input trace
     *  and a tree whose edges specify the possible outputs resulting
     *  from the input trace, when applied to this FSM.
     *
     *  Recall that the OutputTree is reduced to just an output list for
     *  the given input trace, if the FSM is deterministic.
     *
     *  Recall further that two TestSuite instances can be compared
     *  with respect to I/O-equivalence, using TestSuite method isEquivalentTo().
     *  They can also be checked with respect to a reduction relationship
     *  by using the isReductionOf() method defined for TestSuite instances.
     */
    TestSuite createTestSuite(const IOListContainer & testCases);

    /**
     *  Identify equivalent inputs for completely specified FSMs.
     *  Two members x1, x2 of the FSM input alphabet are equivalent,
     *  if and only if from every state s in its prime machine
     *  and for every output y, labels x1/y and x2/y lead to the same
     *  target state or are both undefined in s.
     *
     *   @return A vector of length less or equal the alphabet size.
     *           Each vector element is a set of equivalent inputs.
     *           Of course, the sets are disjoint.
     */
    std::vector< std::unordered_set<int> > getEquivalentInputs();

    /**
     *  Return true if the FSM is completely specified.
     *  This means that in every state, for every value
     *  of the input alphabet, at least one outgoing transition
     *  labelled by this input is specified.
     */
    bool isCompletelyDefined() const;

    /**
     * Check if FSM is deterministic
     * @return true if FSM is deterministic
     */
    bool isDeterministic() const;
<<<<<<< HEAD


    void setPresentationLayer(const std::shared_ptr<FsmPresentationLayer> ppresentationLayer);


=======
    
    
    void setPresentationLayer(const std::shared_ptr<FsmPresentationLayer>& ppresentationLayer);
    
    
>>>>>>> 85b1b049
    /** Return the number of states in this FSM */
    size_t size() const { return nodes.size(); }



    friend std::ostream & operator<<(std::ostream & out, const Fsm & fsm);


    /**
     *  Accept an FsmVisitor and initiate a BFS traversal of the Fsm.
     *  All Fsm nodes will be set to "unvisited", before the traversal
     *  starts. Nodes that already have been visited will ignore the
     *  the accept command.
     */
    void accept(FsmVisitor& v);

    /**
     *  Return true if and only if the two FSM states are distinhuishable
     */
    virtual bool distinguishable(const FsmNode& s1, const FsmNode& s2);

    /**
    * Return true if and only if the two FSMs are equal
    */
    bool equivalenceCheck(const Fsm& fsm);

};
#endif //FSM_FSM_FSM_H_<|MERGE_RESOLUTION|>--- conflicted
+++ resolved
@@ -102,10 +102,6 @@
     Minimal minimal;
     bool complete;
 
-<<<<<<< HEAD
-
-=======
->>>>>>> 85b1b049
     std::vector<std::shared_ptr<OFSMTable>> ofsmTableLst;
     std::vector<std::shared_ptr<Tree>> stateIdentificationSets;
     std::shared_ptr<FsmPresentationLayer> presentationLayer;
@@ -122,17 +118,12 @@
 
     void parseLineInitial (const std::string & line);
     void readFsmInitial (const std::string & fname);
-<<<<<<< HEAD
-
-
-=======
     /**
      * Reads a dot file and creates an FSM according to the dot definitions.
      * @param fname The path to the dot file.
      */
     void readFsmFromDot (const std::string & fname, const std::string name = "");
     
->>>>>>> 85b1b049
     std::string labelString(std::unordered_set<std::shared_ptr<FsmNode>>& lbl) const;
 
     /**
@@ -152,8 +143,6 @@
      *   Calculate OFSM tables and store them in ofsmTableLst
      */
     void calcOFSMTables();
-<<<<<<< HEAD
-=======
     
     void addRandomTransitions(const float& maxDegreeOfNonDeterminism,
                               const bool& onlyNonDeterministic,
@@ -191,7 +180,6 @@
     int getNumberOfTotalTransitions(std::vector<std::shared_ptr<FsmNode>> nodePool = std::vector<std::shared_ptr<FsmNode>>()) const;
 
     std::vector<std::shared_ptr<FsmTransition>> getNonDeterministicTransitions() const;
->>>>>>> 85b1b049
 
 public:
 
@@ -202,13 +190,10 @@
      */
     Fsm(const Fsm& other);
 
-<<<<<<< HEAD
-=======
     Fsm(const Fsm& other,
         const std::string& fsmName,
         const std::shared_ptr<FsmPresentationLayer>& presentationLayer);
     
->>>>>>> 85b1b049
     /**
      *  Constructor creating an FSM from file - used only internally
      */
@@ -217,13 +202,8 @@
         const int maxNodes,
         const int maxInput,
         const int maxOutput,
-<<<<<<< HEAD
-        const std::shared_ptr<FsmPresentationLayer> presentationLayer);
-
-=======
         const std::shared_ptr<FsmPresentationLayer>& presentationLayer);
     
->>>>>>> 85b1b049
     /**
      *  Constructor creating an FSM specified in a file.
      *  @param fname Filename of a text file (typically with extension *.fsm),
@@ -274,12 +254,6 @@
     Fsm(const std::string & fsmName,
         const int maxInput,
         const int maxOutput,
-<<<<<<< HEAD
-        const std::vector<std::shared_ptr<FsmNode>> lst,
-        const std::shared_ptr<FsmPresentationLayer> presentationLayer);
-
-
-=======
         const std::vector<std::shared_ptr<FsmNode>>& lst,
         const std::shared_ptr<FsmPresentationLayer>& presentationLayer);
 
@@ -291,7 +265,6 @@
         const std::shared_ptr<FsmPresentationLayer>& presentationLayer);
     
     
->>>>>>> 85b1b049
     /**
      *  Create a completely specified FSM at random. Every state in the FSM
      *  will be reachable, but the FSM may be nondeterministic, non-observable,
@@ -325,8 +298,6 @@
                     const unsigned seed = 0);
 
 
-<<<<<<< HEAD
-=======
     static std::shared_ptr<Fsm>
     createRandomFsm(const std::string & fsmName,
                     const int& maxInput,
@@ -340,7 +311,6 @@
                     const bool& observable,
                     const unsigned& seed = 0);
 
->>>>>>> 85b1b049
     /**
      *  Create a mutant of the FSM, producing output faults
      *  and/or transition faults only.
@@ -349,12 +319,6 @@
      *  specified, the same will hold for the mutant.
      */
     std::shared_ptr<Fsm> createMutant(const std::string & fsmName,
-<<<<<<< HEAD
-                                      const size_t numOutputFaults,
-                                      const size_t numTransitionFaults);
-
-
-=======
                                       const int numOutputFaults,
                                       const int numTransitionFaults,
                                       const bool keepObservability = false,
@@ -368,7 +332,6 @@
                                          const std::shared_ptr<FsmPresentationLayer>& pLayer = nullptr) const;
     
     
->>>>>>> 85b1b049
     /**
      * Write FSM to text file using the standard format in each line
      * which is also used for instantiating an FSM from file:
@@ -400,24 +363,17 @@
     int getInitStateIdx() const;
     void resetColor();
     void toDot(const std::string & fname);
-<<<<<<< HEAD
-=======
     
     float getDegreeOfCompleteness(const int& minus = 0, std::vector<std::shared_ptr<FsmNode>> nodePool = std::vector<std::shared_ptr<FsmNode>>()) const;
     float getDegreeOfNonDeterminism(const int& diff = 0, std::vector<std::shared_ptr<FsmNode>> nodePool = std::vector<std::shared_ptr<FsmNode>>()) const;
     int getNumberOfDifferentInputTransitions(std::vector<std::shared_ptr<FsmNode>> nodePool = std::vector<std::shared_ptr<FsmNode>>()) const;
->>>>>>> 85b1b049
 
     /**
      Create a new FSM that represents the intersection of this and the other FSM
      @param f the other FSM
      @return a new FSM which equals the intersection of this and f
      */
-<<<<<<< HEAD
-    Fsm intersect(const Fsm & f);
-=======
     Fsm intersect(const Fsm & f, std::string name = "");
->>>>>>> 85b1b049
 
     /**
      * Generate the state cover of an arbitrary FSM
@@ -447,13 +403,6 @@
      */
     OutputTree apply(const InputTrace & itrc, bool markAsVisited = false);
 
-<<<<<<< HEAD
-    /**
-     *  Transform an FSM to its observable equivalent.
-     */
-    Fsm transformToObservableFSM() const;
-
-=======
     /**
      * Calculates each output that can be generated by a given input trace and the corresponding target nodes.
      * @param input The given input trace.
@@ -467,19 +416,14 @@
      */
     Fsm transformToObservableFSM(const std::string& nameSuffix = "_O") const;
     
->>>>>>> 85b1b049
     /**
      Check this FSM with respect to observability
      @return true if and only if the FSM is observable
      */
     bool isObservable() const;
     Minimal isMinimal() const;
-<<<<<<< HEAD
-
-=======
     bool isComplete() const;
     
->>>>>>> 85b1b049
     /**
      *   Check for unreachable states and remove them from the
      *   FSM
@@ -498,25 +442,14 @@
      \pre This method can only be applied to an observable OFSM
      @return minimal observable FSM which is equivalent to this FSM
      */
-<<<<<<< HEAD
-    Fsm minimiseObservableFSM();
-
-=======
     Fsm minimiseObservableFSM(const std::string& nameSuffix = "_MIN", bool prependFsmName = true);
     
->>>>>>> 85b1b049
     /**
      Create the minimal observable FSM which is equivalent to this FSM.
      If this FSM is not observable, an observable equivalent is created
      first. The observable FSM is then minimised.
      @return minimal observable FSM which is equivalent to this FSM
      */
-<<<<<<< HEAD
-    Fsm minimise();
-    bool isCharSet(const std::shared_ptr<Tree> w) const;
-    void minimiseCharSet(const std::shared_ptr<Tree> w);
-
-=======
     Fsm minimise(const std::string& nameSuffixMin = "_MIN",
                  const std::string& nameSuffixObs = "_0",
                  bool prependFsmName = true);
@@ -524,7 +457,6 @@
     bool isCharSet(const std::shared_ptr<Tree>& w) const;
     void minimiseCharSet(const std::shared_ptr<Tree>& w);
     
->>>>>>> 85b1b049
     /**
      Calculate the characterisation set W of a (possibly nondeterministic) FSM.
      In addition, calculate the state identification
@@ -539,8 +471,6 @@
      */
     IOListContainer getCharacterisationSet();
 
-<<<<<<< HEAD
-=======
     /**
      * Returns all outputs that may occur on <b>both</b> given states when applying the
      * given input.
@@ -824,7 +754,6 @@
      */
     std::vector<std::vector<std::shared_ptr<FsmNode>>> getMaximalSetsOfRDistinguishableStates() const;
     
->>>>>>> 85b1b049
     /**
      * Calculate the state identification sets. The sets are stored
      * in list stateIdentificationSets, ordered by the FSM state numbers.
@@ -835,13 +764,8 @@
     void calcStateIdentificationSets();
     void calcStateIdentificationSetsFast();
 
-<<<<<<< HEAD
-    void appendStateIdentificationSets(const std::shared_ptr<Tree> Wp2) const;
-
-=======
     void appendStateIdentificationSets(const std::shared_ptr<Tree>& Wp2) const;
     
->>>>>>> 85b1b049
     /**
      * Perform test generation by means of the W Method, as applicable
      * to nondeterministc FSMs that do not need to be completely specified.
@@ -952,19 +876,11 @@
      * @return true if FSM is deterministic
      */
     bool isDeterministic() const;
-<<<<<<< HEAD
-
-
-    void setPresentationLayer(const std::shared_ptr<FsmPresentationLayer> ppresentationLayer);
-
-
-=======
     
     
     void setPresentationLayer(const std::shared_ptr<FsmPresentationLayer>& ppresentationLayer);
     
     
->>>>>>> 85b1b049
     /** Return the number of states in this FSM */
     size_t size() const { return nodes.size(); }
 
