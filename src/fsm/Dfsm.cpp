/*
 * Copyright. Gaël Dottel, Christoph Hilken, and Jan Peleska 2016 - 2021
 *
 * Licensed under the EUPL V.1.1
 */
#include "fsm/Dfsm.h"
#include "fsm/FsmNode.h"
#include "fsm/FsmTransition.h"
#include "fsm/PkTable.h"
#include "fsm/DFSMTableRow.h"
#include "fsm/InputTrace.h"
#include "fsm/IOTrace.h"
#include "trees/Tree.h"

using namespace std;



shared_ptr<FsmPresentationLayer> Dfsm::createPresentationLayerFromCsvFormat(const string & fname) {

    // key comparator for usage in string sets
    class setCmp
    {
    public:
        bool operator()(const string& s1, const string& s2)
        {
            return (s1.compare(s2) < 0);
        }
    };
    // Set containing all output events defined so far
    set<string,setCmp> outStrSet;


    vector<string> in2String;
    vector<string> out2String;
    vector<string> state2String;

    ifstream inputFile(fname);

    if ( not inputFile.is_open() ) {
        cout << "Unable to open input file" << endl;
        exit(EXIT_FAILURE);
    }

    // Insert a "no operation" output as first member of the
    // set to be filled with the output alphabet members
    outStrSet.insert(string("_nop"));

    string line;

    // ------------------------------------------------------------
    // Read input names from first line
    // ------------------------------------------------------------
    getline(inputFile,line);

    // Skip first field
    size_t pos = line.find(";");
    if ( pos == string::npos ) return nullptr;
    pos++;
    size_t posEnd;
    do {

        posEnd = line.find(";", pos);

        string newInput;
        if ( posEnd == string::npos ) {
            newInput = line.substr(pos);
        }
        else {
            newInput = line.substr(pos, posEnd - pos);
        }

        // Trim
        newInput.erase(0,newInput.find_first_not_of(" \n\r\t\""));
        newInput.erase(newInput.find_last_not_of(" \n\r\t\"")+1);

        // Add to vector of strings denoting input names
        in2String.push_back(newInput);

        pos = posEnd + 1;

    } while ( posEnd != string::npos );

    // ------------------------------------------------------------
    // Read state names and outputs from consecutive lines
    // ------------------------------------------------------------
    while (getline(inputFile, line))
    {
        // Get the state name
        posEnd = line.find(";");
        if ( posEnd == string::npos ) continue;
        string newState = line.substr(0,posEnd);
        newState.erase(0,newState.find_first_not_of(" \n\r\t\""));
        newState.erase(newState.find_last_not_of(" \n\r\t\"")+1);
        state2String.push_back(newState);

        // Look for new output names
        do {

            pos = posEnd + 1;
            posEnd = line.find(";",pos);

            string newEntry;
            if ( posEnd == string::npos ) {
                newEntry = line.substr(pos);
            }
            else {
                newEntry = line.substr(pos, posEnd - pos);
            }
            size_t outPos = newEntry.find("/");
            if ( outPos != string::npos ) {
                string outStr = newEntry.substr(outPos+1);
                outStr.erase(0,outStr.find_first_not_of(" \n\r\t\""));
                outStr.erase(outStr.find_last_not_of(" \n\r\t\"")+1);
                outStrSet.insert(outStr);
            }

        } while ( posEnd != string::npos );

    }
    inputFile.close();

    for (const auto &s : outStrSet ) {
        out2String.push_back(s);
    }

    maxInput = (int)in2String.size() - 1;
    maxOutput = (int)out2String.size() - 1;
    maxState = (int)state2String.size() - 1;
    initStateIdx = 0;

    return make_shared<FsmPresentationLayer>(in2String,out2String,state2String);

}



shared_ptr<FsmPresentationLayer>
Dfsm::createPresentationLayerFromCsvFormat(const string & fname,
<<<<<<< HEAD
                                           const shared_ptr<FsmPresentationLayer> pl) {

=======
                                           const shared_ptr<FsmPresentationLayer>& pl) {
>>>>>>> 85b1b049
    // key comparator for usage in string sets
    class setCmp
    {
    public:
        bool operator()(const string& s1, const string& s2)
        {
            return (s1.compare(s2) < 0);
        }
    };
    // Set containing all output events defined so far
    set<string,setCmp> outStrSet;


    vector<string> in2String(pl->getIn2String());
    vector<string> out2String(pl->getOut2String());
    vector<string> state2String;

    ifstream inputFile(fname);

    if ( not inputFile.is_open() ) {
        cout << "Unable to open input file" << endl;
        exit(EXIT_FAILURE);
    }

    // Insert a "no operation" output as first member of the
    // output alphabet, if it's not already contained in pl
    if ( pl->out2Num("_nop") < 0 ) {
        outStrSet.insert(string("_nop"));
    }

    string line;

    // ------------------------------------------------------------
    // Read input names from first line
    // ------------------------------------------------------------
    getline(inputFile,line);

    // Skip first field
    size_t pos = line.find(";");
    if ( pos == string::npos ) return nullptr;
    pos++;
    size_t posEnd;
    do {

        posEnd = line.find(";", pos);

        string newInput;
        if ( posEnd == string::npos ) {
            newInput = line.substr(pos);
        }
        else {
            newInput = line.substr(pos, posEnd - pos);
        }

        // Trim
        newInput.erase(0,newInput.find_first_not_of(" \n\r\t\""));
        newInput.erase(newInput.find_last_not_of(" \n\r\t\"")+1);

        // Add to vector of strings denoting input names,
        // if this string is not already containe in pl
        if ( pl->in2Num(newInput) < 0 ) {
            in2String.push_back(newInput);
        }

        pos = posEnd + 1;

    } while ( posEnd != string::npos );

    // ------------------------------------------------------------
    // Read state names and outputs from consecutive lines
    // ------------------------------------------------------------
    while (getline(inputFile, line))
    {
        // Get the state name
        posEnd = line.find(";");
        if ( posEnd == string::npos ) continue;
        string newState = line.substr(0,posEnd);
        newState.erase(0,newState.find_first_not_of(" \n\r\t\""));
        newState.erase(newState.find_last_not_of(" \n\r\t\"")+1);
        state2String.push_back(newState);

        // Look for new output names
        do {

            pos = posEnd + 1;
            posEnd = line.find(";",pos);

            string newEntry;
            if ( posEnd == string::npos ) {
                newEntry = line.substr(pos);
            }
            else {
                newEntry = line.substr(pos, posEnd - pos);
            }
            size_t outPos = newEntry.find("/");
            if ( outPos != string::npos ) {
                string outStr = newEntry.substr(outPos+1);
                outStr.erase(0,outStr.find_first_not_of(" \n\r\t\""));
                outStr.erase(outStr.find_last_not_of(" \n\r\t\"")+1);

                // Insert to set only if not already contained in pl
                if ( pl->out2Num(outStr) < 0 ) {
                    outStrSet.insert(outStr);
                }
            }

        } while ( posEnd != string::npos );

    }
    inputFile.close();

    for (const auto &s : outStrSet ) {
        out2String.push_back(s);
    }

    maxInput = (int)in2String.size() - 1;
    maxOutput = (int)out2String.size() - 1;
    maxState = (int)state2String.size() - 1;
    initStateIdx = 0;

    return make_shared<FsmPresentationLayer>(in2String,out2String,state2String);

}



void Dfsm::createDfsmTransitionGraph(const string& fname) {

    ifstream inputFile(fname);
    size_t pos;
    size_t posEnd;
    string line;
    shared_ptr<FsmNode> tgtNode;

    // skip first line
    getline(inputFile,line);

    // Initialise nodes-vector with null pointers, so that states
    // not yet defined can be identified.
    for ( size_t n = 0; n <= (size_t)maxState; n++ ) nodes.push_back(nullptr);


    int nodeId = 0;
    while (getline(inputFile, line)) {

        currentParsedNode = nodes[nodeId];
        if ( currentParsedNode == nullptr ) {
            currentParsedNode =
            make_shared<FsmNode>(nodeId,
                                 presentationLayer->getStateId(nodeId,""),
                                 presentationLayer);
            nodes[nodeId] = currentParsedNode;
        }

        // Skip the first column
        pos = line.find(";");
        if ( pos++ == string::npos ) continue;
        int x = 0;
        // Create transitions emanating from currentParsedNode
        do {

            string tableEntry;

            posEnd = line.find(";",pos);
            if ( posEnd == string::npos ) {
                tableEntry = line.substr(pos);
            }
            else {
                tableEntry = line.substr(pos,posEnd-pos);
            }

            // Empty table entries lead to an x/_nop self loop
            // _nop has integer code 0
            tableEntry.erase(0,tableEntry.find_first_not_of(" \n\r\t\""));
            tableEntry.erase(tableEntry.find_last_not_of(" \n\r\t\"")+1);
            if ( tableEntry.empty() ) {
                tgtNode = currentParsedNode;
                shared_ptr<FsmLabel> lbl =
                make_shared<FsmLabel>(x,0,presentationLayer);
                shared_ptr<FsmTransition> tr =
                make_shared<FsmTransition>(currentParsedNode,tgtNode,lbl);
                currentParsedNode->addTransition(tr);
            }
            else {

                // get the target state from the table entry
                size_t i0;
                string tgtStateName;
                i0 = tableEntry.find("/");
                if ( i0 == string::npos ) {
                    tgtStateName = tableEntry;
                }
                else {
                    tgtStateName = tableEntry.substr(0,i0);
                }
                tgtStateName.erase(0,tgtStateName.find_first_not_of(" \n\r\t\""));
                tgtStateName.erase(tgtStateName.find_last_not_of(" \n\r\t\"")+1);

                int tgtStateId = presentationLayer->state2Num(tgtStateName);
                if ( tgtStateId >= 0 ) {
                    tgtNode = nodes[tgtStateId];
                    if ( tgtNode == nullptr ) {
                        tgtNode = make_shared<FsmNode>(tgtStateId,
                                                       tgtStateName,
                                                       presentationLayer);
                        nodes[tgtStateId] = tgtNode;
                    }
                    // Get the output associated with the current state
                    // and input
                    string outStr =
                    ( i0 == string::npos ) ? "" : tableEntry.substr(i0+1);
                    outStr.erase(0,outStr.find_first_not_of(" \n\r\t\""));
                    outStr.erase(outStr.find_last_not_of(" \n\r\t\"")+1);

                    int y =
                    ( outStr.empty() )
                    ? 0
                    : presentationLayer->out2Num(outStr);

                    if ( y >= 0 ) {
                        shared_ptr<FsmLabel> lbl =
                        make_shared<FsmLabel>(x,y,presentationLayer);
                        shared_ptr<FsmTransition> tr =
                        make_shared<FsmTransition>(currentParsedNode,tgtNode,lbl);
                        currentParsedNode->addTransition(tr);
                    }

                }
                else {
                    cout << endl << "ERROR: undefined target state "
                    << tgtStateName << endl;
                }
            }

            x++;
            pos = posEnd + 1;

        } while ( posEnd != string::npos );



        nodeId++;

    }


    inputFile.close();

}

void Dfsm::initDistTraces() {

    distTraces.clear();

    for ( int n = 0; n < size(); n++ ) {
        // Create empty vector of for row n, to be extended in
        // the inner loop
        vector< vector< shared_ptr< vector<int> > > > thisRow;
        for ( int m = 0; m < size(); m++ ) {
            // Create empty vector of pointers to traces
            vector< shared_ptr< vector<int> > > v;
            thisRow.push_back(v);
        }
        // Add thisRow to distTraces
        distTraces.push_back(thisRow);
    }

}

Dfsm::Dfsm(const std::string & fname,
           const std::string & fsmName) : Fsm(nullptr), dfsmTable(nullptr) {
    name = fsmName;
    presentationLayer = createPresentationLayerFromCsvFormat(fname);
    createDfsmTransitionGraph(fname);
}

<<<<<<< HEAD
Dfsm::Dfsm(const string & fname,
           const string & fsmName,
           const shared_ptr<FsmPresentationLayer> pl) : Fsm(nullptr)   {

    dfsmTable = nullptr;
=======
Dfsm::Dfsm(const std::string & fname,
           const std::string & fsmName,
           const std::shared_ptr<FsmPresentationLayer>& pl) : Fsm(nullptr), dfsmTable(nullptr) {
>>>>>>> 85b1b049
    name = fsmName;
    presentationLayer = createPresentationLayerFromCsvFormat(fname,pl);
    createDfsmTransitionGraph(fname);
}

void Dfsm::createAtRandom()
{
    srand(getRandomSeed());

    for (unsigned int i = 0; i < nodes.size(); ++ i)
    {
        nodes [i] = make_shared<FsmNode>(i, presentationLayer);
    }

    for (unsigned int i = 0; i < nodes.size(); ++ i)
    {
        shared_ptr<FsmNode> source = nodes.at(i);

        for (int input = 0; input <= maxInput; ++ input)
        {
            int nTarget = rand() % nodes.size();
            shared_ptr<FsmNode> target = nodes.at(nTarget);
            int output = rand() % (maxOutput + 1);
            shared_ptr<FsmTransition> transition =
            make_shared<FsmTransition>(source,
                                       target,
                                       make_shared<FsmLabel>(input,
                                                             output,
                                                             presentationLayer));
            source->addTransition(transition);
        }
    }
}

vector<shared_ptr<PkTable> > Dfsm::getPktblLst() const
{
    return pktblLst;
}

shared_ptr<DFSMTable> Dfsm::toDFSMTable() const
{
    shared_ptr<DFSMTable> tbl
            = make_shared<DFSMTable>(nodes.size(), maxInput, presentationLayer);

    for (unsigned int i = 0; i < nodes.size(); ++ i)
    {
        if (nodes.at(i) == nullptr)
        {
            continue;
        }

        shared_ptr<DFSMTableRow> r = nodes.at(i)->getDFSMTableRow(maxInput);

        if (r == nullptr)
        {
            return nullptr;
        }
        tbl->setRow(i, r);



    }

    return tbl;
}

Dfsm::Dfsm(const string & fname, const string & fsmName, const int maxNodes, const int maxInput, const int maxOutput, const shared_ptr<FsmPresentationLayer>& presentationLayer)
: Fsm(fname, fsmName, maxNodes, maxInput, maxOutput, presentationLayer)
{
    dfsmTable = nullptr;
}

Dfsm::Dfsm(const string& fname,
           const shared_ptr<FsmPresentationLayer>& presentationLayer,
           const string & fsmName)
: Fsm(fname,presentationLayer,fsmName)
{
    dfsmTable = nullptr;
}

Dfsm::Dfsm(const string & fsmName, const int maxNodes, const int maxInput, const int maxOutput, const shared_ptr<FsmPresentationLayer>& presentationLayer)
: Fsm(presentationLayer)
{
    dfsmTable = nullptr;
    name = fsmName;
    nodes.insert(nodes.end(), maxNodes, nullptr);
    initStateIdx = 0;
    this->maxInput = maxInput;
    this->maxOutput = maxOutput;
    this->maxState = maxNodes-1;
    currentParsedNode = nullptr;
    createAtRandom();
    ofstream out(getName() + ".txt");
    dumpFsm(out);
    out.close();
}

Dfsm::Dfsm(const string & fsmName, const int maxInput, const int maxOutput, const vector<shared_ptr<FsmNode>>& lst, const shared_ptr<FsmPresentationLayer>& presentationLayer)
: Fsm(fsmName, maxInput, maxOutput, lst, presentationLayer)
{
    dfsmTable = nullptr;
}

Dfsm::Dfsm(const Fsm & fsm)
: Fsm (fsm.getName(), fsm.getMaxInput(), fsm.getMaxOutput(), fsm.getNodes(), fsm.getPresentationLayer()), dfsmTable(nullptr)
{
    initStateIdx = fsm.getInitStateIdx();;
    minimal = isMinimal();
    /*shared_ptr<FsmNode> currentParsedNode;
     vector<shared_ptr<OFSMTable>> ofsmTableLst;
     shared_ptr<Tree> characterisationSet;
     vector<shared_ptr<Tree>> stateIdentificationSets;*/
}



Dfsm::Dfsm(const Json::Value& fsmExport) :
Fsm(), dfsmTable(nullptr)
{

<<<<<<< HEAD
    dfsmTable = nullptr;
=======
>>>>>>> 85b1b049
    if (!fsmExport.isObject()) {
        cerr << endl << "File format is JSON but NOT FSM-lib file structure.";
        return;
    }

    bool valid = true;
    Json::Value inputs = fsmExport["inputs"];
    Json::Value outputs = fsmExport["outputs"];
    Json::Value states = fsmExport["states"];
    Json::Value transitions = fsmExport["transitions"];
    Json::Value requirements = fsmExport["requirements"];

    map< string,shared_ptr<FsmNode> > name2node;

    // check JSON value for a valid FSM export
    if (inputs.isNull() || (!inputs.isArray())) {
        valid = false;
        cout << endl << "Unable to extract expected array of FSM inputs from JSON export file structure.";
    }
    if (outputs.isNull() || (!outputs.isArray())) {
        valid = false;
        cout << endl << "Unable to extract expected array of FSM outputs from JSON export file structure.";
    }
    if (states.isNull() || (!states.isArray())) {
        valid = false;
        cout << endl << "Unable to extract expected array of FSM states from JSON export file structure.";
    }
    if (transitions.isNull() || (!transitions.isArray())) {
        valid = false;
        cout << endl << "Unable to extract expected array of FSM transitions from JSON export file structure.";
    }
    if (requirements.isNull() || (!requirements.isArray())) {
        valid = false;
        cout << endl << "Unable to extract expected array of requirements from JSON export file structure.";
    }
    if (!valid) {
        return;
    }

    // iterate over all inputs
    vector<string> in2String;
    for (const auto &input : inputs) {
        in2String.push_back(input.asString());
    }

    // iterate over all outputs
    vector<string> out2String;
    int theNopNo;
    bool haveNop = false;
    for (unsigned int index = 0; index < outputs.size(); ++index ) {
        string outStr(outputs[index].asString());
        if ( outStr == "_nop" ) {
            haveNop = true;
            theNopNo = index;
        }
        out2String.push_back(outStr);
    }

    // Add a NOP output for the case where the FSM is incomplete
    if ( not haveNop ) {
        out2String.push_back("_nop");
        theNopNo = (int)out2String.size() - 1;
    }

    // iterate over all states, insert initial state at index 0
    // of the state2String vector.
    vector<string> state2String;
    for (const auto &state : states) {
        if (state["initial"].asBool()) {
            state2String.push_back(state["name"].asString());
            break;
        }
    }
    for (const auto &state : states) {
        if (state["initial"].asBool()) {
            continue; // Initial state has already been inserted
        }
        state2String.push_back(state["name"].asString());
    }

    // Create the presentation layer
    presentationLayer =
    make_shared<FsmPresentationLayer>(in2String,out2String,state2String);

    // Define basic attributes
    name = "FSM";
    currentParsedNode = nullptr;
    maxInput = (int)in2String.size() - 1;
    maxOutput = (int)out2String.size() - 1;
    maxState = (int)state2String.size() - 1;
    initStateIdx = 0;
    minimal = Maybe;


    // Create all FSM states
    for ( size_t s = 0; s < state2String.size(); s++ ) {
        shared_ptr<FsmNode> theNode =
        make_shared<FsmNode>((int)s,state2String[s],presentationLayer);
        nodes.push_back(theNode);
        name2node[state2String[s]] = theNode;
    }


    // Create all transitions
    for (const auto &transition : transitions) {
        // Handle source and target nodes
        string srcName(transition["source"].asString());
        string tgtName(transition["target"].asString());

        shared_ptr<FsmNode> srcNode = name2node[srcName];
        shared_ptr<FsmNode> tgtNode = name2node[tgtName];

        if ( srcNode == nullptr ) {
            cerr << "Cannot associated valid FSM node with source node name"
            << srcName << endl;
            exit(1);
        }

        if ( tgtNode == nullptr ) {
            cerr << "Cannot associated valid FSM node with target node name"
            << tgtName << endl;
            exit(1);
        }

        // Get the output
        string yString(transition["output"].asString());

        // Trim
        yString.erase(0,yString.find_first_not_of(" \n\r\t\""));
        yString.erase(yString.find_last_not_of(" \n\r\t\"")+1);

        int y = presentationLayer->out2Num(yString);

        if ( y < 0 ) {
            cerr << "Unidentified output symbol `"
            <<  yString
            << "' in transition "
            << srcName << " --> " << tgtName
            << endl;
            exit(1);
        }

        // For each input, create a separate transition
        // and add it to the source node
        Json::Value inputlist = transition["input"];
        for (const auto &inidx : inputlist) {

            string xString(inidx.asString());
            // Trim
            xString.erase(0,xString.find_first_not_of(" \n\r\t\""));
            xString.erase(xString.find_last_not_of(" \n\r\t\"")+1);
            int x = presentationLayer->in2Num(xString);
            if ( x < 0 ) {
                cerr << "Unidentified input symbol `"
                <<  xString
                << "' in transition "
                << srcName << " --> " << tgtName
                << endl;
                exit(1);
            }
            shared_ptr<FsmLabel> theLabel =
            make_shared<FsmLabel>(x,y,presentationLayer);
            shared_ptr<FsmTransition> tr =
            make_shared<FsmTransition>(srcNode,tgtNode,theLabel);


            // Record the requirements satisfied by the transition
            Json::Value satisfies = transition["requirements"];
            for (const auto &satisfie : satisfies) {
                tr->addSatisfies(satisfie.asString());
            }

            srcNode->addTransition(tr);
        }

    }

    // Add requirements to nodes
    for (const auto &state : states) {
        string nodeName(state["name"].asString());

        for (const auto &n : nodes ) {
            if ( n->getName() == nodeName ) {
                Json::Value satisfies = state["requirements"];
                for (const auto &satisfie : satisfies) {
                    n->addSatisfies(satisfie.asString());
                }
            }
        }

    }


    // Force DFSM to be completely defined:
    // For each node and each input event x that has not been used
    // in any outgoing transition of this node,
    // create a self-loop transition with label x/NOP
    for ( auto n : nodes ) {

        vector<bool> inputs;
        for ( int x = 0; x <= maxInput; x++ ) {
            inputs.push_back(false);
        }
        for (const auto &tr : n->getTransitions() ) {
            inputs[tr->getLabel()->getInput()] = true;
        }
        for ( int x = 0; x <= maxInput; x++ ) {
            if ( not inputs[x] ) {
                shared_ptr<FsmLabel> theLabel =
                make_shared<FsmLabel>(x,theNopNo,presentationLayer);
                shared_ptr<FsmTransition> tr =
                make_shared<FsmTransition>(n,n,theLabel);
                n->addTransition(tr);
            }
        }

    }

}



Dfsm::Dfsm(const Json::Value& fsmExport,
           const std::shared_ptr<FsmPresentationLayer>& pl) :
Fsm(), dfsmTable(nullptr)
{

<<<<<<< HEAD
    dfsmTable = nullptr;
=======
>>>>>>> 85b1b049
    if (!fsmExport.isObject()) {
        cerr << endl << "File format is JSON but NOT FSM-lib file structure.";
        return;
    }

    if ( pl == nullptr ) {
        cerr << endl << "Undefined presentation layer.";
        return;
    }

    bool valid = true;
    Json::Value inputs = fsmExport["inputs"];
    Json::Value outputs = fsmExport["outputs"];
    Json::Value states = fsmExport["states"];
    Json::Value transitions = fsmExport["transitions"];
    Json::Value requirements = fsmExport["requirements"];

    map< string,shared_ptr<FsmNode> > name2node;

    // check JSON value for a valid FSM export
    if (inputs.isNull() || (!inputs.isArray())) {
        valid = false;
        cout << endl << "Unable to extract expected array of FSM inputs from JSON export file structure.";
    }
    if (outputs.isNull() || (!outputs.isArray())) {
        valid = false;
        cout << endl << "Unable to extract expected array of FSM outputs from JSON export file structure.";
    }
    if (states.isNull() || (!states.isArray())) {
        valid = false;
        cout << endl << "Unable to extract expected array of FSM states from JSON export file structure.";
    }
    if (transitions.isNull() || (!transitions.isArray())) {
        valid = false;
        cout << endl << "Unable to extract expected array of FSM transitions from JSON export file structure.";
    }
    if (requirements.isNull() || (!requirements.isArray())) {
        valid = false;
        cout << endl << "Unable to extract expected array of requirements from JSON export file structure.";
    }
    if (!valid) {
        return;
    }



    // iterate over all inputs; add all inputs not already contained
    // in pl to in2String.
    vector<string> in2String(pl->getIn2String());
    for (const auto &input : inputs) {
        string theInput(input.asString());
        if ( pl->in2Num(theInput) < 0 ) {
            in2String.push_back(theInput);
        }
    }

    // iterate over all outputs
    vector<string> out2String(pl->getOut2String());
    for (const auto &output : outputs) {
        string theOutput(output.asString());
        if ( pl->out2Num(theOutput) < 0 ) {
            out2String.push_back(theOutput);
        }
    }
    // Check whether the _nop output is already contained in pl,
    // otherwise add it to out2String
    int theNopNo = pl->out2Num("_nop");
    if ( theNopNo < 0 ) {
        out2String.push_back("_nop");
    }


    // iterate over all states, insert initial state at index 0
    // of the state2String vector.
    vector<string> state2String;
    for (const auto &state : states) {
        if (state["initial"].asBool()) {
            state2String.push_back(state["name"].asString());
            break;
        }
    }
    for (const auto &state : states) {
        if (state["initial"].asBool()) {
            continue; // Initial state has already been inserted
        }
        state2String.push_back(state["name"].asString());
    }

    // Create the presentation layer
    presentationLayer =
    make_shared<FsmPresentationLayer>(in2String,out2String,state2String);

    // Define basic attributes
    name = "FSM";
    currentParsedNode = nullptr;
    maxInput = (int)in2String.size() - 1;
    maxOutput = (int)out2String.size() - 1;
    maxState = (int)state2String.size() - 1;
    initStateIdx = 0;
    minimal = Maybe;


    // Create all FSM states
    for ( size_t s = 0; s < state2String.size(); s++ ) {
        shared_ptr<FsmNode> theNode =
        make_shared<FsmNode>((int)s,state2String[s],presentationLayer);
        nodes.push_back(theNode);
        name2node[state2String[s]] = theNode;
    }


    // Create all transitions
    for (const auto &transition : transitions) {
        // Handle source and target nodes
        string srcName(transition["source"].asString());
        string tgtName(transition["target"].asString());

        shared_ptr<FsmNode> srcNode = name2node[srcName];
        shared_ptr<FsmNode> tgtNode = name2node[tgtName];

        if ( srcNode == nullptr ) {
            cerr << "Cannot associated valid FSM node with source node name"
            << srcName << endl;
            exit(1);
        }

        if ( tgtNode == nullptr ) {
            cerr << "Cannot associated valid FSM node with target node name"
            << tgtName << endl;
            exit(1);
        }

        // Get the output
        string yString(transition["output"].asString());

        // Trim
        yString.erase(0,yString.find_first_not_of(" \n\r\t\""));
        yString.erase(yString.find_last_not_of(" \n\r\t\"")+1);

        int y = presentationLayer->out2Num(yString);

        if ( y < 0 ) {
            cerr << "Unidentified output symbol `"
            <<  yString
            << "' in transition "
            << srcName << " --> " << tgtName
            << endl;
            exit(1);
        }

        // For each input, create a separate transition
        // and add it to the source node
        Json::Value inputlist = transition["input"];
        for (const auto &inidx : inputlist) {

            string xString(inidx.asString());
            // Trim
            xString.erase(0,xString.find_first_not_of(" \n\r\t\""));
            xString.erase(xString.find_last_not_of(" \n\r\t\"")+1);
            int x = presentationLayer->in2Num(xString);
            if ( x < 0 ) {
                cerr << "Unidentified input symbol `"
                <<  xString
                << "' in transition "
                << srcName << " --> " << tgtName
                << endl;
                exit(1);
            }
            shared_ptr<FsmLabel> theLabel =
            make_shared<FsmLabel>(x,y,presentationLayer);
            shared_ptr<FsmTransition> tr =
            make_shared<FsmTransition>(srcNode,tgtNode,theLabel);


            // Record the requirements satisfied by the transition
            Json::Value satisfies = transition["requirements"];
            for (const auto &satisfie : satisfies) {
                tr->addSatisfies(satisfie.asString());
            }

            srcNode->addTransition(tr);
        }

    }

    // Add requirements to nodes
    for (const auto &state : states) {
        string nodeName(state["name"].asString());

        for (const auto &n : nodes ) {
            if ( n->getName() == nodeName ) {
                Json::Value satisfies = state["requirements"];
                for (const auto &satisfie : satisfies) {
                    n->addSatisfies(satisfie.asString());
                }
            }
        }

    }


    // Force DFSM to be completely defined:
    // For each node and each input event x that has not been used
    // in any outgoing transition of this node,
    // create a self-loop transition with label x/NOP
    for ( auto n : nodes ) {

        vector<bool> inputs;
        for ( int x = 0; x <= maxInput; x++ ) {
            inputs.push_back(false);
        }
        for (const auto &tr : n->getTransitions() ) {
            inputs[tr->getLabel()->getInput()] = true;
        }
        for ( int x = 0; x <= maxInput; x++ ) {
            if ( not inputs[x] ) {
                shared_ptr<FsmLabel> theLabel =
                make_shared<FsmLabel>(x,theNopNo,presentationLayer);
                shared_ptr<FsmTransition> tr =
                make_shared<FsmTransition>(n,n,theLabel);
                n->addTransition(tr);
            }
        }

    }

}


void Dfsm::calcPkTables() {

    dfsmTable = toDFSMTable();

    pktblLst.clear();
    shared_ptr<PkTable> p1 = dfsmTable->getP1Table();
    pktblLst.push_back(p1);

    for (shared_ptr<PkTable> pk = p1->getPkPlusOneTable();
         pk != nullptr;
         pk = pk->getPkPlusOneTable())
    {
        pktblLst.push_back(pk);
    }

#if 0
    cout << "MINIMISE" << endl;
    for (auto p : pktblLst) {

        cout << *p << endl;
    }
#endif

}


Dfsm Dfsm::minimise()
{

    vector<shared_ptr<FsmNode>> uNodes;
    removeUnreachableNodes(uNodes);

    calcPkTables();
    shared_ptr<PkTable> pMin = pktblLst[pktblLst.size()-1];

    auto dfsm = pMin->toFsm(name, maxOutput);
    dfsm.calcPkTables();
    return dfsm;
}

void Dfsm::printTables() const
{
    ofstream file("tables.tex");
    if (dfsmTable != nullptr)
    {
        file << *dfsmTable;
    }

    for (const auto &i : pktblLst) {
        file << *i << endl << endl;
    }
    file.close();
}

IOListContainer Dfsm::getCharacterisationSet()
{
    /*Create Pk-tables for the minimised FSM*/
    dfsmTable = toDFSMTable();
    pktblLst.clear();
    shared_ptr<PkTable> p1 = dfsmTable->getP1Table();
    pktblLst.push_back(p1);

    for (shared_ptr<PkTable> pk = p1->getPkPlusOneTable();
         pk != nullptr;
         pk = pk->getPkPlusOneTable())
    {
        pktblLst.push_back(pk);
    }


#if 0

    cout << "Dfsm::getCharacterisationSet()" << endl;
    cout << *p1 << endl;
    for (auto p : pktblLst) {

        cout << *p << endl;
    }

#endif

    /*Create an empty characterisation set as an empty InputTree instance*/
    characterisationSet = make_shared<Tree>(make_shared<TreeNode>(), presentationLayer);

    /*Loop over all non-equal pairs of states. If they are not already distinguished by
     the input sequences contained in w, create a new input traces that distinguishes them
     and add it to w.*/
    for (unsigned int left = 0; left < nodes.size(); ++ left)
    {
        shared_ptr<FsmNode> leftNode = nodes.at(left);
        for (unsigned int right = left + 1; right < nodes.size(); ++ right)
        {
            shared_ptr<FsmNode> rightNode = nodes.at(right);

            if (leftNode->distinguished(rightNode, characterisationSet) != nullptr)
            {
                continue;
            }

            /*We have to create a new input trace and add it to w, because
             leftNode and rightNode are not distinguished by the current
             input traces contained in w. This step is performed
             according to Gill's algorithm.*/
            InputTrace i = leftNode->calcDistinguishingTrace(rightNode, pktblLst, maxInput);
            shared_ptr<vector<vector<int>>> lli = make_shared<vector<vector<int>>>();
            lli->push_back(i.get());
            IOListContainer tcli = IOListContainer(lli, presentationLayer);
            characterisationSet->addToRoot(tcli);

#if 0
            cout << "Distinguishing trace for " << nodes[left]->getName()
            << " and " << nodes[right]->getName() << ": " << endl;
            cout << i << endl;
#endif

        }
    }

#if 0
    /* CHECK */
    for (unsigned int left = 0; left < nodes.size(); ++ left)
    {
        shared_ptr<FsmNode> leftNode = nodes.at(left);
        for (unsigned int right = left + 1; right < nodes.size(); ++ right)
        {
            shared_ptr<FsmNode> rightNode = nodes.at(right);

            if (leftNode->distinguished(rightNode, characterisationSet) == nullptr)
            {
                cerr << "ERROR: nodes " << leftNode->getName() << " and " << rightNode->getName() << " cannot be distinguished by W" << endl;
            }

        }
    }
#endif

    // Minimise characterisation set
    // minimiseCharSet(characterisationSet);

    /* Wrap list of lists by an IOListContainer instance */
    IOListContainer tcl = characterisationSet->getIOLists();
    return tcl;
}

IOTrace Dfsm::applyDet(const InputTrace & i)
{
    OutputTrace o = OutputTrace(presentationLayer);

    shared_ptr<FsmNode> currentNode = nodes.at(initStateIdx);

    // Apply input trace to FSM, as far as possible
    for ( int input : i.get() ) {
        if ( currentNode == nullptr ) break;
        currentNode = currentNode->apply(input, o);
    }

    // Handle the case where the very first input is not accpeted
    // by the incomplete DFSM, or even the initial node does not exist:
    // we return an empty IOTrace
    if (currentNode == nullptr && o.get().empty())
    {
        return IOTrace(InputTrace(presentationLayer),
                       OutputTrace(presentationLayer));
    }

    // Handle the case where only a prefix of the input trace
    // has been accepted by the incomplete DFSM: we return
    // an IOTrace whose input consist of this prefix, together
    // with the associated outputs already contained in o.
    if (currentNode == nullptr)
    {

        // Constant iterator to start of input trace.
        auto ifirst = i.cbegin();
        // Iterator pointing BEHIND the last input applied
        // @note The number of inputs processed so far equals o.size()
        auto ilast = ifirst + o.get().size();

        // Constant iterator to start of output trace.
        auto ofirst = o.cbegin();
        // Iterator pointing BEHIND last obtained output.
        auto olast = ofirst + o.get().size();

        return IOTrace(InputTrace(vector<int>(ifirst, ilast), presentationLayer),
                       OutputTrace(vector<int>(ofirst, olast), presentationLayer));

    }

    // The full input trace has been processed by the DFSM.
    // The associated outputs are contained in o.
    return IOTrace(InputTrace(i.get(), presentationLayer),
                   OutputTrace(o.get(), presentationLayer));

}

bool Dfsm::pass(const IOTrace & io)
{
    IOTrace myIO = applyDet(io.getInputTrace());
    return myIO.getOutputTrace() == io.getOutputTrace();
}



IOListContainer Dfsm::wMethod(const unsigned int numAddStates) {

    Dfsm dfsmMin = minimise();
    return dfsmMin.wMethodOnMinimisedDfsm(numAddStates);

}


IOListContainer Dfsm::wMethodOnMinimisedDfsm(const unsigned int numAddStates)
{

    shared_ptr<Tree> iTree = getTransitionCover();

    if (numAddStates > 0)
    {
        IOListContainer inputEnum = IOListContainer(maxInput,
                                                    1,
                                                    (int)numAddStates,
                                                    presentationLayer);
        iTree->add(inputEnum);
    }

    IOListContainer w = getCharacterisationSet();
    iTree->add(w);
    return iTree->getIOLists();
}

IOListContainer Dfsm::wpMethod(const unsigned int numAddStates)
{
    Dfsm dfsmMin = minimise();
    return dfsmMin.wpMethodOnMinimisedDfsm(numAddStates);
}

IOListContainer Dfsm::wpMethodOnMinimisedDfsm(const unsigned int numAddStates)
{
    shared_ptr<Tree> scov = getStateCover();

    shared_ptr<Tree> tcov = getTransitionCover();

    tcov->remove(scov);
    const shared_ptr<Tree> &r = tcov;

    IOListContainer w = getCharacterisationSet();

    calcStateIdentificationSetsFast();

    shared_ptr<Tree> Wp1 = scov;
    if (numAddStates > 0)
    {
        IOListContainer inputEnum = IOListContainer(maxInput, 1,
                                                    (int)numAddStates,
                                                    presentationLayer);

        Wp1->add(inputEnum);
    }
    Wp1->add(w);

    shared_ptr<Tree> Wp2 = r;
    if (numAddStates > 0)
    {
        IOListContainer inputEnum = IOListContainer(maxInput,
                                                    (int)numAddStates,
                                                    (int)numAddStates,
                                                    presentationLayer);

        Wp2->add(inputEnum);
    }
    appendStateIdentificationSets(Wp2);

    Wp1->unionTree(Wp2);
    return Wp1->getIOLists();
}

IOListContainer Dfsm::hsiMethod(const unsigned int numAddStates)
{
    Fsm fMin = minimiseObservableFSM();
    return fMin.hsiMethod(numAddStates);
}

IOListContainer Dfsm::tMethod()
{

    shared_ptr<Tree> iTree = getTransitionCover();

    return iTree->getIOLists();

}


void Dfsm::toCsv(const string& fname) {
    ofstream out(fname + ".csv");

    // Table heading contains input identifiers
    for ( int x = 0; x <= maxInput; x++ ) {
        out << " ; ";
        out << presentationLayer->getInId(x);
    }

    for (const auto &node : nodes) {
        out << endl << "\"" << node->getName() << "\"";

        for ( int x = 0; x <= maxInput; x++ ) {

            out << " ; ";

            for (const auto &tr : node->getTransitions() ) {
                if ( tr->getLabel()->getInput() == x ) {
                    out << "\"" << tr->getTarget()->getName()
                    << " / "
                    << presentationLayer->getOutId(tr->getLabel()->getOutput())
                    << "\"";
                    break;
                }
            }

        }

    }

    out << endl;
    out.close();
}

InputTrace Dfsm::calcDistinguishingTrace(
        const shared_ptr<InputTrace> iAlpha,
        const shared_ptr<InputTrace> iBeta,
        const shared_ptr<Tree> tree)
{
    shared_ptr<FsmNode> s0 = getInitialState();
    shared_ptr<FsmNode> s1 = *s0->after(*iAlpha).begin();
    shared_ptr<FsmNode> s2 = *s0->after(*iBeta).begin();

    InputTrace gamma = calcDistinguishingTraceInTree(s1, s2, tree);
    if (!gamma.get().empty())
        return gamma;

    InputTrace gamma2 = calcDistinguishingTraceAfterTree(s1, s2, tree);
    if (!gamma2.get().empty())
        return gamma2;

    return s1->calcDistinguishingTrace(s2,
                                       pktblLst,
                                       maxInput);
}


vector<int> Dfsm::calcDistinguishingTrace(shared_ptr<SegmentedTrace> alpha,
                                               shared_ptr<SegmentedTrace> beta, const shared_ptr<TreeNode> treeNode) {


    shared_ptr<FsmNode> s0 = getInitialState();
    shared_ptr<FsmNode> s1 = alpha->getTgtNode();
    shared_ptr<FsmNode> s2 = beta->getTgtNode();

    shared_ptr<Tree> tree = make_shared<Tree>(treeNode,presentationLayer);

    InputTrace gamma = calcDistinguishingTraceInTree(s1, s2, tree);
    if (!gamma.get().empty())
        return gamma.get();

    InputTrace gamma2 = calcDistinguishingTraceAfterTree(s1, s2, tree);
    if (!gamma2.get().empty())
        return gamma2.get();

    return s1->calcDistinguishingTrace(s2,
                                       pktblLst,
                                       maxInput).get();

}




InputTrace Dfsm::calcDistinguishingTraceInTree(
        const shared_ptr<FsmNode> s_i,
        const shared_ptr<FsmNode> s_j,
        const shared_ptr<Tree> tree)
{
    shared_ptr<TreeNode> root = tree->getRoot();
    shared_ptr<TreeNode> currentNode = root;
    deque<shared_ptr<InputTrace>> q1;

    /* initialize queue */
    for (const shared_ptr<TreeEdge> &e : *currentNode->getChildren())
    {
        shared_ptr<InputTrace> itrc = make_shared<InputTrace>(presentationLayer);
        itrc->add(e->getIO());
        q1.push_back(itrc);
    }

    /* Breadth-first search */
    while(!q1.empty())
    {
        shared_ptr<InputTrace> itrc = q1.front();
        q1.pop_front();

        if(s_i->distinguished(s_j, itrc->get()))
        {
            return *itrc;
        }

        currentNode = root->after(itrc->cbegin(), itrc->cend());

        for (const shared_ptr<TreeEdge> &ne : *currentNode->getChildren())
        {
            shared_ptr<InputTrace> itrcTmp = make_shared<InputTrace>(itrc->get(), presentationLayer);
            vector<int>nItrc;
            nItrc.push_back(ne->getIO());
            itrcTmp->append(nItrc);
            q1.push_back(itrcTmp);
        }
    }
    // Return empty trace: no distinguishing trace found in tree
    return InputTrace(presentationLayer);
}

InputTrace Dfsm::calcDistinguishingTraceInTree(const shared_ptr<InputTrace> alpha, const shared_ptr<InputTrace> beta, const shared_ptr<Tree> tree)
{
    // Only one element in the set, since FSM is deterministic
    shared_ptr<FsmNode> s_i = *(getInitialState()->after(*alpha)).begin();
    shared_ptr<FsmNode> s_j = *(getInitialState()->after(*beta)).begin();
    return calcDistinguishingTraceInTree(s_i, s_j, tree);
}

InputTrace Dfsm::calcDistinguishingTraceAfterTree(
        const shared_ptr<FsmNode> s_i,
        const shared_ptr<FsmNode> s_j,
        const shared_ptr<Tree> tree)
{
    vector<shared_ptr<TreeNode>> leaves = tree->getLeaves();
    for(const shared_ptr<TreeNode> &leaf : leaves)
    {
        shared_ptr<InputTrace> itrc = make_shared<InputTrace>(leaf->getPath(), presentationLayer);
        shared_ptr<FsmNode> s_i_after_input = *(s_i->after(*itrc)).begin();
        shared_ptr<FsmNode> s_j_after_input = *(s_j->after(*itrc)).begin();

        // Cannot find distinguishing trace if the states reached
        // by the path are identical
        if(s_i_after_input == s_j_after_input ) continue;

        // Since we are dealing with a minimised DFSM, a distinguishing
        // trace can ALWAYS be found, if s_i_after_input != s_j_after_input
        InputTrace gamma = s_i_after_input->calcDistinguishingTrace(s_j_after_input ,
                                                                        pktblLst,
                                                                        maxInput);

        itrc->append(gamma.get());

        return *itrc;
    }

    // Return empty trace: could not find a tree extension
    // distinguishing s_i and s_j
    return InputTrace(presentationLayer);
}

IOListContainer Dfsm::hMethodOnMinimisedDfsm(const unsigned int numAddStates) {

    // Our initial state
    shared_ptr<FsmNode> s0 = getInitialState();

    // We need a valid set of DFSM table and Pk-Tables for this method
    if ( dfsmTable == nullptr ) {
        calcPkTables();
    }

    // Auxiliary state cover set needed for further computations
    shared_ptr<Tree> V = getStateCover();

    // Test suite is initialised with the state cover
    shared_ptr<Tree> iTree = getStateCover();

    IOListContainer inputEnum = IOListContainer(maxInput,
                                                (int)numAddStates+1,
                                                (int)numAddStates+1,
                                                presentationLayer);

    // Initial test suite set is V.Sigma^{m-n+1}, m-n = numAddStates
    iTree->add(inputEnum);

    // Step 1.
    // Add all alpha.gamma, beta.gamma where alpha, beta in V
    // and gamma distinguishes s0-after-alpha, s0-after-beta
    // (if alpha.gamma or beta.gamma are already in iTree, addition
    // will not lead to a new test case)
    IOListContainer iolcV = V->getIOListsWithPrefixes();
    shared_ptr<vector<vector<int>>> iolV = iolcV.getIOLists();

    for ( size_t i = 0; i < iolV->size(); i++ ) {

        shared_ptr<InputTrace> alpha =
        make_shared<InputTrace>(iolV->at(i),presentationLayer);

        for ( size_t j = i+1; j < iolV->size(); j++ ) {

            shared_ptr<InputTrace> beta =
            make_shared<InputTrace>(iolV->at(j),presentationLayer);

            shared_ptr<Tree> alphaTree = iTree->getSubTree(alpha);
            shared_ptr<Tree> betaTree = iTree->getSubTree(beta);
            shared_ptr<Tree> prefixRelationTree = alphaTree->getPrefixRelationTree(betaTree);

            InputTrace gamma = calcDistinguishingTrace(alpha, beta, prefixRelationTree);

            shared_ptr<InputTrace> iAlphaGamma = make_shared<InputTrace>(alpha->get(), presentationLayer);
            iAlphaGamma->append(gamma.get());

            shared_ptr<InputTrace> iBetaGamma = make_shared<InputTrace>(beta->get(), presentationLayer);
            iBetaGamma->append(gamma.get());

            iTree->addToRoot(iAlphaGamma->get());
            iTree->addToRoot(iBetaGamma->get());
        }

    }

    // Step 2.
    // For each sequence α.β, α ∈ Q, |β| = m – n + 1, and each non-empty prefix
    // β1 of β that takes the DFSM from s0 to state s,
    // add sequences α.β1.γ and ω.γ, where ω ∈ V and s0-after-ω ≠ s,
    // and γ is a distinguishing sequence of states s0-after-α.β1
    // and s0-after-ω.
    IOListContainer allBeta = IOListContainer(maxInput,
                                              1,
                                              (int)numAddStates+1,
                                              presentationLayer);

    shared_ptr<vector<vector<int>>> iolAllBeta = allBeta.getIOLists();

    for (const auto &beta : *iolAllBeta ) {

        for (const auto &alpha : *iolV ) {

            shared_ptr<InputTrace> iAlphaBeta =
                make_shared<InputTrace>(alpha,presentationLayer);
            iAlphaBeta->append(beta);
            unordered_set<shared_ptr<FsmNode>>
                s_alpha_betaSet = s0->after(*iAlphaBeta);
            shared_ptr<FsmNode> s_alpha_beta = *s_alpha_betaSet.begin();

            for ( auto omega : *iolV ) {
                shared_ptr<InputTrace>
                    iOmega = make_shared<InputTrace>(omega,presentationLayer);
                unordered_set<shared_ptr<FsmNode>>
                    s_omegaSet = s0->after(*iOmega);
                shared_ptr<FsmNode> s_omega = *s_omegaSet.begin();

                if ( s_alpha_beta == s_omega ) continue;

                shared_ptr<Tree> alphaBetaTree = iTree->getSubTree(iAlphaBeta);
                shared_ptr<Tree> trAfterOmega = iTree->getSubTree(iOmega);
                shared_ptr<Tree> prefixRelationTree = alphaBetaTree->getPrefixRelationTree(trAfterOmega);

                InputTrace gamma = calcDistinguishingTrace(iAlphaBeta, iOmega, prefixRelationTree);

                shared_ptr<InputTrace> iAlphaBetaGamma = make_shared<InputTrace>(iAlphaBeta->get(), presentationLayer);
                iAlphaBetaGamma->append(gamma.get());

                shared_ptr<InputTrace> iOmegaGamma = make_shared<InputTrace>(iOmega->get(), presentationLayer);
                iOmegaGamma->append(gamma.get());

                iTree->addToRoot(iAlphaBetaGamma->get());
                iTree->addToRoot(iOmegaGamma->get());
            }

        }

    }

    // Step 3.
    // For each sequence α.β,α∈Q,|β|=m–n+1, and each two
    // non-empty prefixes β1 and β2 of β that take the
    // DFSM from state s0-after-alpha
    // to two different states add sequences α.β1.γ and α.β2.γ,
    // where γ is a distinguishing sequence of states
    // s0-after-alpha.beta1 and s0-after-alpha.beta2.

    for ( auto alpha : *iolV ) {

        shared_ptr<InputTrace> iAlpha =
            make_shared<InputTrace>(alpha,presentationLayer);

        for ( auto beta : *inputEnum.getIOLists() ) {

            for ( size_t i = 0; i < beta.size() - 1; i++ ) {

                shared_ptr<InputTrace> iBeta_1 = make_shared<InputTrace>(presentationLayer);
                for ( size_t k = 0; k <= i; k++ ) {
                    iBeta_1->add(beta[k]);
                }

                for ( size_t j = i+1; j < beta.size(); j++ ) {

                    shared_ptr<InputTrace> iBeta_2 =
                        make_shared<InputTrace>(presentationLayer);
                    for ( size_t k = 0; k <= j; k++ ) {
                        iBeta_2->add(beta[k]);
                    }

                    shared_ptr<InputTrace> iAlphaBeta_1 =
                        make_shared<InputTrace>(alpha,presentationLayer);
                    iAlphaBeta_1->append(iBeta_1->get());

                    shared_ptr<InputTrace> iAlphaBeta_2 =
                    make_shared<InputTrace>(alpha,presentationLayer);
                    iAlphaBeta_2->append(iBeta_2->get());

                    unordered_set<shared_ptr<FsmNode>> s1Set =
                    s0->after(*iAlphaBeta_1);
                    shared_ptr<FsmNode> s1 = *s1Set.begin();

                    unordered_set<shared_ptr<FsmNode>> s2Set =
                    s0->after(*iAlphaBeta_2);
                    shared_ptr<FsmNode> s2 = *s2Set.begin();

                    if ( s1 == s2 ) continue;

                    shared_ptr<Tree> afterAlphaBeta1Tree = iTree->getSubTree(iAlphaBeta_1);
                    shared_ptr<Tree> afterAlphaBeta2Tree = iTree->getSubTree(iAlphaBeta_2);
                    shared_ptr<Tree> prefixRelationTree = afterAlphaBeta1Tree->getPrefixRelationTree(afterAlphaBeta2Tree);

                    InputTrace gamma = calcDistinguishingTrace(iAlphaBeta_1, iAlphaBeta_2, prefixRelationTree);

                    shared_ptr<InputTrace> iAlphaBeta_1Gamma = make_shared<InputTrace>(iAlphaBeta_1->get(), presentationLayer);
                    iAlphaBeta_1Gamma->append(gamma.get());

                    shared_ptr<InputTrace> iAlphaBeta_2Gamma = make_shared<InputTrace>(iAlphaBeta_2->get(), presentationLayer);
                    iAlphaBeta_2Gamma->append(gamma.get());

                    iTree->addToRoot(iAlphaBeta_1Gamma->get());
                    iTree->addToRoot(iAlphaBeta_2Gamma->get());
                }
            }

        }
    }

    return iTree->getIOLists();

}


bool Dfsm::distinguishable(const FsmNode& s1, const FsmNode& s2) {

    if ( pktblLst.empty() ) {
        calcPkTables();
    }

    shared_ptr<PkTable> p = pktblLst.back();

    return ( p->getClass(s1.getId()) != p->getClass(s2.getId()) );

}

void Dfsm::calculateDistMatrix() {
    initDistTraces();
    calcPkTables();

    for ( int n = 0; n < size(); n++ ) {
        for ( int m = n+1; m < size(); m++ ) {
            // Skip indistinguishable nodes
            if ( not distinguishable(*nodes[n], *nodes[m]) ) continue;

            vector< shared_ptr< vector<int> > > u = calcDistTraces(*nodes[n],*nodes[m]);
            distTraces[n][m] = u;
            distTraces[m][n] = u;

        }
    }


}

vector< shared_ptr< vector<int> > >  Dfsm::calcDistTraces(shared_ptr< vector<int> > trc,
                                                          int id1,
                                                          int id2) {

    vector< shared_ptr< vector<int> > > v;

    for ( int x = 0; x <= maxInput; x++ ) {
        int y1 = dfsmTable->getRow(id1)->getioSection()[x];
        int y2 = dfsmTable->getRow(id2)->getioSection()[x];

        if ( y1 != y2 ) {
            shared_ptr< vector<int> > newTrc = make_shared< vector<int> >(*trc);
            newTrc->push_back(x);
            v.push_back(newTrc);
        }
    }

    return v;

}

vector< shared_ptr< vector<int> > > Dfsm::calcDistTraces(size_t l,
                                                         shared_ptr< vector<int> > trc,
                                                         int id1,
                                                         int id2) {
    if ( l == 0 ) return calcDistTraces(trc,id1,id2);

    vector< shared_ptr< vector<int> > > v;
    shared_ptr<PkTable> thisPkTbl = pktblLst[l];
    shared_ptr<PkTable> prevPkTbl = pktblLst[l-1];

    for ( int x = 0; x <= maxInput; x++ ) {
        int idNext1 = thisPkTbl->getRow(id1)->getI2PMap()[x];
        int idNext2 = thisPkTbl->getRow(id2)->getI2PMap()[x];

        if ( prevPkTbl->getClass(idNext1) != prevPkTbl->getClass(idNext2) ) {
            shared_ptr< vector<int> > newTrc = make_shared< vector<int> >(*trc);
            newTrc->push_back(x);
            vector< shared_ptr< vector<int> > > w = calcDistTraces(l-1,newTrc,idNext1,idNext2);
            v.insert(v.end(),w.begin(),w.end());
        }

    }

    return v;

}


vector< shared_ptr< vector<int> > > Dfsm::calcDistTraces(FsmNode& s1,
                                                         FsmNode& s2) {

    int id1 = s1.getId();
    int id2 = s2.getId();

    // Find first Pk-table distPkTbl,  where s1 and s2 are distinguished
    size_t l = 0;
    shared_ptr<PkTable> distPkTbl = nullptr;
    for ( ; l < pktblLst.size(); l++ ) {
        distPkTbl = pktblLst[l];
        if ( distPkTbl->getClass(id1) != distPkTbl->getClass(id2) )
            break;
    }

    return calcDistTraces(l,make_shared< vector<int> >(),id1,id2);
}


vector< shared_ptr< vector<int> > > Dfsm::getDistTraces(FsmNode& s1,
                                                                  FsmNode& s2) {

    return distTraces[s1.getId()][s2.getId()];

}

shared_ptr<Dfsm> Dfsm::createMutant(const std::string & fsmName,
                                  const size_t numOutputFaults,
                                  const size_t numTransitionFaults){

    srand(getRandomSeed());

    // Create new nodes for the mutant.
    vector<shared_ptr<FsmNode> > lst;
    for ( int n = 0; n <= maxState; n++ ) {
        lst.push_back(make_shared<FsmNode>(n,fsmName,presentationLayer));
    }

    // Now add transitions that correspond exactly to the transitions in
    // this FSM
    for ( int n = 0; n <= maxState; n++ ) {
        auto theNewFsmNodeSrc = lst[n];
        auto theOldFsmNodeSrc = nodes[n];
        for ( auto tr : theOldFsmNodeSrc->getTransitions() ) {
            int tgtId = tr->getTarget()->getId();
            auto newLbl = make_shared<FsmLabel>(*(tr->getLabel()));
            shared_ptr<FsmTransition> newTr =
            make_shared<FsmTransition>(theNewFsmNodeSrc,lst[tgtId],newLbl);
            theNewFsmNodeSrc->addTransition(newTr);
        }
    }

    // Now add transition faults to the new machine
    for ( size_t tf = 0; tf < numTransitionFaults; tf++ ) {
        int srcNodeId = rand() % (maxState+1);
        int newTgtNodeId = rand() % (maxState+1);
        int trNo = rand() % lst[srcNodeId]->getTransitions().size();
        auto tr = lst[srcNodeId]->getTransitions()[trNo];
        if ( tr->getTarget()->getId() == newTgtNodeId ) {
            newTgtNodeId = (newTgtNodeId+1) % (maxState+1);
        }
        lst[srcNodeId]->getTransitions()[trNo]->setTarget(lst[newTgtNodeId]);
    }

    // Now add output faults to the new machine
    for (size_t of = 0; of < numOutputFaults; of++ ) {
        int srcNodeId = rand() % (maxState+1);
        int trNo = rand() % lst[srcNodeId]->getTransitions().size();
        auto tr = lst[srcNodeId]->getTransitions()[trNo];
        int theInput = tr->getLabel()->getInput();
        int newOutVal = rand() % (maxOutput+1);
        int originalNewOutVal = rand() % (maxOutput+1);
        bool newOutValOk;

        // We don't want to modify this transition in such a way
        // that another one with the same label and the same
        // source/target nodes already exists.
        do {

            newOutValOk = true;

            for ( auto trOther : lst[srcNodeId]->getTransitions() ) {
                if ( tr == trOther ) continue;
                if ( trOther->getTarget()->getId() != tr->getTarget()->getId() )
                    continue;
                if ( trOther->getLabel()->getInput() != theInput ) continue;
                if ( trOther->getLabel()->getOutput() == newOutVal ) {
                    newOutValOk = false;
                }
            }

            if ( not newOutValOk ) {
                newOutVal = (newOutVal+1) % (maxOutput+1);
            }

        } while ( (not newOutValOk) and (originalNewOutVal != newOutVal) );

        if ( newOutValOk ) {

            auto newLbl = make_shared<FsmLabel>(tr->getLabel()->getInput(),

                                                newOutVal,
                                                presentationLayer);

            tr->setLabel(newLbl);
        }
    }

    return make_shared<Dfsm>(fsmName,maxInput,maxOutput,lst,presentationLayer);

}<|MERGE_RESOLUTION|>--- conflicted
+++ resolved
@@ -137,12 +137,7 @@
 
 shared_ptr<FsmPresentationLayer>
 Dfsm::createPresentationLayerFromCsvFormat(const string & fname,
-<<<<<<< HEAD
-                                           const shared_ptr<FsmPresentationLayer> pl) {
-
-=======
                                            const shared_ptr<FsmPresentationLayer>& pl) {
->>>>>>> 85b1b049
     // key comparator for usage in string sets
     class setCmp
     {
@@ -419,17 +414,9 @@
     createDfsmTransitionGraph(fname);
 }
 
-<<<<<<< HEAD
-Dfsm::Dfsm(const string & fname,
-           const string & fsmName,
-           const shared_ptr<FsmPresentationLayer> pl) : Fsm(nullptr)   {
-
-    dfsmTable = nullptr;
-=======
 Dfsm::Dfsm(const std::string & fname,
            const std::string & fsmName,
            const std::shared_ptr<FsmPresentationLayer>& pl) : Fsm(nullptr), dfsmTable(nullptr) {
->>>>>>> 85b1b049
     name = fsmName;
     presentationLayer = createPresentationLayerFromCsvFormat(fname,pl);
     createDfsmTransitionGraph(fname);
@@ -550,10 +537,6 @@
 Fsm(), dfsmTable(nullptr)
 {
 
-<<<<<<< HEAD
-    dfsmTable = nullptr;
-=======
->>>>>>> 85b1b049
     if (!fsmExport.isObject()) {
         cerr << endl << "File format is JSON but NOT FSM-lib file structure.";
         return;
@@ -781,10 +764,6 @@
 Fsm(), dfsmTable(nullptr)
 {
 
-<<<<<<< HEAD
-    dfsmTable = nullptr;
-=======
->>>>>>> 85b1b049
     if (!fsmExport.isObject()) {
         cerr << endl << "File format is JSON but NOT FSM-lib file structure.";
         return;
