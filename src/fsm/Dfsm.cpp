/*
 * Copyright. Gaël Dottel, Christoph Hilken, and Jan Peleska 2016 - 2021
 *
 * Licensed under the EUPL V.1.1
 */
#include "fsm/Dfsm.h"
#include "fsm/FsmNode.h"
#include "fsm/FsmTransition.h"
#include "fsm/PkTable.h"
#include "fsm/DFSMTableRow.h"
#include "fsm/InputTrace.h"
#include "fsm/IOTrace.h"
#include "trees/Tree.h"

using namespace std;



shared_ptr<FsmPresentationLayer> Dfsm::createPresentationLayerFromCsvFormat(const string & fname) {
    
    // key comparator for usage in string sets
    class setCmp
    {
    public:
        bool operator()(const string& s1, const string& s2)
        {
            return (s1.compare(s2) < 0);
        }
    };
    // Set containing all output events defined so far
    set<string,setCmp> outStrSet;
    
    
    vector<string> in2String;
    vector<string> out2String;
    vector<string> state2String;
    
    ifstream inputFile(fname);
    
    if ( not inputFile.is_open() ) {
        cout << "Unable to open input file" << endl;
        exit(EXIT_FAILURE);
    }
    
    // Insert a "no operation" output as first member of the
    // set to be filled with the output alphabet members
    outStrSet.insert(string("_nop"));
    
    string line;
    
    // ------------------------------------------------------------
    // Read input names from first line
    // ------------------------------------------------------------
    getline(inputFile,line);
    
    // Skip first field
    size_t pos = line.find(";");
    if ( pos == string::npos ) return nullptr;
    pos++;
    size_t posEnd;
    do {
        
        posEnd = line.find(";", pos);
        
        string newInput;
        if ( posEnd == string::npos ) {
            newInput = line.substr(pos);
        }
        else {
            newInput = line.substr(pos, posEnd - pos);
        }
        
        // Trim
        newInput.erase(0,newInput.find_first_not_of(" \n\r\t\""));
        newInput.erase(newInput.find_last_not_of(" \n\r\t\"")+1);
        
        // Add to vector of strings denoting input names
        in2String.push_back(newInput);
        
        pos = posEnd + 1;
        
    } while ( posEnd != string::npos );
    
    // ------------------------------------------------------------
    // Read state names and outputs from consecutive lines
    // ------------------------------------------------------------
    while (getline(inputFile, line))
    {
        // Get the state name
        posEnd = line.find(";");
        if ( posEnd == string::npos ) continue;
        string newState = line.substr(0,posEnd);
        newState.erase(0,newState.find_first_not_of(" \n\r\t\""));
        newState.erase(newState.find_last_not_of(" \n\r\t\"")+1);
        state2String.push_back(newState);
        
        // Look for new output names
        do {
            
            pos = posEnd + 1;
            posEnd = line.find(";",pos);
            
            string newEntry;
            if ( posEnd == string::npos ) {
                newEntry = line.substr(pos);
            }
            else {
                newEntry = line.substr(pos, posEnd - pos);
            }
            size_t outPos = newEntry.find("/");
            if ( outPos != string::npos ) {
                string outStr = newEntry.substr(outPos+1);
                outStr.erase(0,outStr.find_first_not_of(" \n\r\t\""));
                outStr.erase(outStr.find_last_not_of(" \n\r\t\"")+1);
                outStrSet.insert(outStr);
            }
            
        } while ( posEnd != string::npos );
        
    }
    inputFile.close();
    
    for (const auto &s : outStrSet ) {
        out2String.push_back(s);
    }
    
    maxInput = (int)in2String.size() - 1;
    maxOutput = (int)out2String.size() - 1;
    maxState = (int)state2String.size() - 1;
    initStateIdx = 0;
    
    return make_shared<FsmPresentationLayer>(in2String,out2String,state2String);
    
}



shared_ptr<FsmPresentationLayer>
<<<<<<< HEAD
Dfsm::createPresentationLayerFromCsvFormat(const string & fname,
                                           const shared_ptr<FsmPresentationLayer> pl) {
=======
Dfsm::createPresentationLayerFromCsvFormat(const std::string & fname,
                                           const std::shared_ptr<FsmPresentationLayer>& pl) {
>>>>>>> 392cd18d
    
    // key comparator for usage in string sets
    class setCmp
    {
    public:
        bool operator()(const string& s1, const string& s2)
        {
            return (s1.compare(s2) < 0);
        }
    };
    // Set containing all output events defined so far
    set<string,setCmp> outStrSet;
    
    
    vector<string> in2String(pl->getIn2String());
    vector<string> out2String(pl->getOut2String());
    vector<string> state2String;
    
    ifstream inputFile(fname);
    
    if ( not inputFile.is_open() ) {
        cout << "Unable to open input file" << endl;
        exit(EXIT_FAILURE);
    }
    
    // Insert a "no operation" output as first member of the
    // output alphabet, if it's not already contained in pl
    if ( pl->out2Num("_nop") < 0 ) {
        outStrSet.insert(string("_nop"));
    }
    
    string line;
    
    // ------------------------------------------------------------
    // Read input names from first line
    // ------------------------------------------------------------
    getline(inputFile,line);
    
    // Skip first field
    size_t pos = line.find(";");
    if ( pos == string::npos ) return nullptr;
    pos++;
    size_t posEnd;
    do {
        
        posEnd = line.find(";", pos);
        
        string newInput;
        if ( posEnd == string::npos ) {
            newInput = line.substr(pos);
        }
        else {
            newInput = line.substr(pos, posEnd - pos);
        }
        
        // Trim
        newInput.erase(0,newInput.find_first_not_of(" \n\r\t\""));
        newInput.erase(newInput.find_last_not_of(" \n\r\t\"")+1);
        
        // Add to vector of strings denoting input names,
        // if this string is not already containe in pl
        if ( pl->in2Num(newInput) < 0 ) {
            in2String.push_back(newInput);
        }
        
        pos = posEnd + 1;
        
    } while ( posEnd != string::npos );
    
    // ------------------------------------------------------------
    // Read state names and outputs from consecutive lines
    // ------------------------------------------------------------
    while (getline(inputFile, line))
    {
        // Get the state name
        posEnd = line.find(";");
        if ( posEnd == string::npos ) continue;
        string newState = line.substr(0,posEnd);
        newState.erase(0,newState.find_first_not_of(" \n\r\t\""));
        newState.erase(newState.find_last_not_of(" \n\r\t\"")+1);
        state2String.push_back(newState);
        
        // Look for new output names
        do {
            
            pos = posEnd + 1;
            posEnd = line.find(";",pos);
            
            string newEntry;
            if ( posEnd == string::npos ) {
                newEntry = line.substr(pos);
            }
            else {
                newEntry = line.substr(pos, posEnd - pos);
            }
            size_t outPos = newEntry.find("/");
            if ( outPos != string::npos ) {
                string outStr = newEntry.substr(outPos+1);
                outStr.erase(0,outStr.find_first_not_of(" \n\r\t\""));
                outStr.erase(outStr.find_last_not_of(" \n\r\t\"")+1);
                
                // Insert to set only if not already contained in pl
                if ( pl->out2Num(outStr) < 0 ) {
                    outStrSet.insert(outStr);
                }
            }
            
        } while ( posEnd != string::npos );
        
    }
    inputFile.close();
    
    for (const auto &s : outStrSet ) {
        out2String.push_back(s);
    }
    
    maxInput = (int)in2String.size() - 1;
    maxOutput = (int)out2String.size() - 1;
    maxState = (int)state2String.size() - 1;
    initStateIdx = 0;
    
    return make_shared<FsmPresentationLayer>(in2String,out2String,state2String);
    
}



void Dfsm::createDfsmTransitionGraph(const string& fname) {
    
    ifstream inputFile(fname);
    size_t pos;
    size_t posEnd;
    string line;
    shared_ptr<FsmNode> tgtNode;
    
    // skip first line
    getline(inputFile,line);
    
    // Initialise nodes-vector with null pointers, so that states
    // not yet defined can be identified.
    for ( size_t n = 0; n <= (size_t)maxState; n++ ) nodes.push_back(nullptr);
    
    
    int nodeId = 0;
    while (getline(inputFile, line)) {
        
        currentParsedNode = nodes[nodeId];
        if ( currentParsedNode == nullptr ) {
            currentParsedNode =
            make_shared<FsmNode>(nodeId,
                                 presentationLayer->getStateId(nodeId,""),
                                 presentationLayer);
            nodes[nodeId] = currentParsedNode;
        }
        
        // Skip the first column
        pos = line.find(";");
        if ( pos++ == string::npos ) continue;
        int x = 0;
        // Create transitions emanating from currentParsedNode
        do {
            
            string tableEntry;
            
            posEnd = line.find(";",pos);
            if ( posEnd == string::npos ) {
                tableEntry = line.substr(pos);
            }
            else {
                tableEntry = line.substr(pos,posEnd-pos);
            }
            
            // Empty table entries lead to an x/_nop self loop
            // _nop has integer code 0
            tableEntry.erase(0,tableEntry.find_first_not_of(" \n\r\t\""));
            tableEntry.erase(tableEntry.find_last_not_of(" \n\r\t\"")+1);
            if ( tableEntry.empty() ) {
                tgtNode = currentParsedNode;
                shared_ptr<FsmLabel> lbl =
                make_shared<FsmLabel>(x,0,presentationLayer);
                shared_ptr<FsmTransition> tr =
                make_shared<FsmTransition>(currentParsedNode,tgtNode,lbl);
                currentParsedNode->addTransition(tr);
            }
            else {
                
                // get the target state from the table entry
                size_t i0;
                string tgtStateName;
                i0 = tableEntry.find("/");
                if ( i0 == string::npos ) {
                    tgtStateName = tableEntry;
                }
                else {
                    tgtStateName = tableEntry.substr(0,i0);
                }
                tgtStateName.erase(0,tgtStateName.find_first_not_of(" \n\r\t\""));
                tgtStateName.erase(tgtStateName.find_last_not_of(" \n\r\t\"")+1);
                
                int tgtStateId = presentationLayer->state2Num(tgtStateName);
                if ( tgtStateId >= 0 ) {
                    tgtNode = nodes[tgtStateId];
                    if ( tgtNode == nullptr ) {
                        tgtNode = make_shared<FsmNode>(tgtStateId,
                                                       tgtStateName,
                                                       presentationLayer);
                        nodes[tgtStateId] = tgtNode;
                    }
                    // Get the output associated with the current state
                    // and input
                    string outStr =
                    ( i0 == string::npos ) ? "" : tableEntry.substr(i0+1);
                    outStr.erase(0,outStr.find_first_not_of(" \n\r\t\""));
                    outStr.erase(outStr.find_last_not_of(" \n\r\t\"")+1);
                    
                    int y =
                    ( outStr.empty() )
                    ? 0
                    : presentationLayer->out2Num(outStr);
                    
                    if ( y >= 0 ) {
                        shared_ptr<FsmLabel> lbl =
                        make_shared<FsmLabel>(x,y,presentationLayer);
                        shared_ptr<FsmTransition> tr =
                        make_shared<FsmTransition>(currentParsedNode,tgtNode,lbl);
                        currentParsedNode->addTransition(tr);
                    }
                    
                }
                else {
                    cout << endl << "ERROR: undefined target state "
                    << tgtStateName << endl;
                }
            }
            
            x++;
            pos = posEnd + 1;
            
        } while ( posEnd != string::npos );
        
        
        
        nodeId++;
        
    }
    
    
    inputFile.close();
    
}

void Dfsm::initDistTraces() {
    
    distTraces.clear();
    
    for ( int n = 0; n < size(); n++ ) {
        // Create empty vector of for row n, to be extended in
        // the inner loop
        vector< vector< shared_ptr< vector<int> > > > thisRow;
        for ( int m = 0; m < size(); m++ ) {
            // Create empty vector of pointers to traces
            vector< shared_ptr< vector<int> > > v;
            thisRow.push_back(v);
        }
        // Add thisRow to distTraces
        distTraces.push_back(thisRow);
    }
    
}

<<<<<<< HEAD
Dfsm::Dfsm(const string & fname,
           const string & fsmName) : Fsm(nullptr)   {
    dfsmTable = nullptr;
=======

Dfsm::Dfsm(const std::string & fname,
           const std::string & fsmName) : Fsm(nullptr), dfsmTable(nullptr) {
>>>>>>> 392cd18d
    name = fsmName;
    presentationLayer = createPresentationLayerFromCsvFormat(fname);
    createDfsmTransitionGraph(fname);
}

<<<<<<< HEAD
Dfsm::Dfsm(const string & fname,
           const string & fsmName,
           const shared_ptr<FsmPresentationLayer> pl) : Fsm(nullptr)   {
    
    dfsmTable = nullptr;
=======
Dfsm::Dfsm(const std::string & fname,
           const std::string & fsmName,
           const std::shared_ptr<FsmPresentationLayer>& pl) : Fsm(nullptr), dfsmTable(nullptr) {
>>>>>>> 392cd18d
    name = fsmName;
    presentationLayer = createPresentationLayerFromCsvFormat(fname,pl);
    createDfsmTransitionGraph(fname);
}

void Dfsm::createAtRandom()
{
    srand(getRandomSeed());
    
    for (unsigned int i = 0; i < nodes.size(); ++ i)
    {
        nodes [i] = make_shared<FsmNode>(i, presentationLayer);
    }
    
    for (unsigned int i = 0; i < nodes.size(); ++ i)
    {
        shared_ptr<FsmNode> source = nodes.at(i);
        
        for (int input = 0; input <= maxInput; ++ input)
        {
            int nTarget = rand() % nodes.size();
            shared_ptr<FsmNode> target = nodes.at(nTarget);
            int output = rand() % (maxOutput + 1);
            shared_ptr<FsmTransition> transition =
            make_shared<FsmTransition>(source,
                                       target,
                                       make_shared<FsmLabel>(input,
                                                             output,
                                                             presentationLayer));
            source->addTransition(transition);
        }
    }
}

vector<shared_ptr<PkTable> > Dfsm::getPktblLst() const
{
    return pktblLst;
}

shared_ptr<DFSMTable> Dfsm::toDFSMTable() const
{
    shared_ptr<DFSMTable> tbl
            = make_shared<DFSMTable>(nodes.size(), maxInput, presentationLayer);
    
    for (unsigned int i = 0; i < nodes.size(); ++ i)
    {
        if (nodes.at(i) == nullptr)
        {
            continue;
        }
        
        shared_ptr<DFSMTableRow> r = nodes.at(i)->getDFSMTableRow(maxInput);
        
        if (r == nullptr)
        {
            return nullptr;
        }
        tbl->setRow(i, r);
        
        
        
    }
    
    return tbl;
}

Dfsm::Dfsm(const string & fname, const string & fsmName, const int maxNodes, const int maxInput, const int maxOutput, const shared_ptr<FsmPresentationLayer>& presentationLayer)
: Fsm(fname, fsmName, maxNodes, maxInput, maxOutput, presentationLayer)
{
    dfsmTable = nullptr;
}

Dfsm::Dfsm(const string& fname,
           const shared_ptr<FsmPresentationLayer>& presentationLayer,
           const string & fsmName)
: Fsm(fname,presentationLayer,fsmName)
{
    dfsmTable = nullptr;
}

Dfsm::Dfsm(const string & fsmName, const int maxNodes, const int maxInput, const int maxOutput, const shared_ptr<FsmPresentationLayer>& presentationLayer)
: Fsm(presentationLayer)
{
    dfsmTable = nullptr;
    name = fsmName;
    nodes.insert(nodes.end(), maxNodes, nullptr);
    initStateIdx = 0;
    this->maxInput = maxInput;
    this->maxOutput = maxOutput;
    currentParsedNode = nullptr;
    createAtRandom();
    ofstream out(getName() + ".txt");
    dumpFsm(out);
    out.close();
}

Dfsm::Dfsm(const string & fsmName, const int maxInput, const int maxOutput, const vector<shared_ptr<FsmNode>>& lst, const shared_ptr<FsmPresentationLayer>& presentationLayer)
: Fsm(fsmName, maxInput, maxOutput, lst, presentationLayer)
{
    dfsmTable = nullptr;
}

Dfsm::Dfsm(const Fsm & fsm)
: Fsm (fsm.getName(), fsm.getMaxInput(), fsm.getMaxOutput(), fsm.getNodes(), fsm.getPresentationLayer()), dfsmTable(nullptr)
{
    initStateIdx = fsm.getInitStateIdx();;
    minimal = isMinimal();
    /*shared_ptr<FsmNode> currentParsedNode;
     vector<shared_ptr<OFSMTable>> ofsmTableLst;
     shared_ptr<Tree> characterisationSet;
     vector<shared_ptr<Tree>> stateIdentificationSets;*/
}



Dfsm::Dfsm(const Json::Value& fsmExport) :
Fsm(), dfsmTable(nullptr)
{

    if (!fsmExport.isObject()) {
        cerr << endl << "File format is JSON but NOT FSM-lib file structure.";
        return;
    }
    
    bool valid = true;
    Json::Value inputs = fsmExport["inputs"];
    Json::Value outputs = fsmExport["outputs"];
    Json::Value states = fsmExport["states"];
    Json::Value transitions = fsmExport["transitions"];
    Json::Value requirements = fsmExport["requirements"];
    
    map< string,shared_ptr<FsmNode> > name2node;
    
    // check JSON value for a valid FSM export
    if (inputs.isNull() || (!inputs.isArray())) {
        valid = false;
        cout << endl << "Unable to extract expected array of FSM inputs from JSON export file structure.";
    }
    if (outputs.isNull() || (!outputs.isArray())) {
        valid = false;
        cout << endl << "Unable to extract expected array of FSM outputs from JSON export file structure.";
    }
    if (states.isNull() || (!states.isArray())) {
        valid = false;
        cout << endl << "Unable to extract expected array of FSM states from JSON export file structure.";
    }
    if (transitions.isNull() || (!transitions.isArray())) {
        valid = false;
        cout << endl << "Unable to extract expected array of FSM transitions from JSON export file structure.";
    }
    if (requirements.isNull() || (!requirements.isArray())) {
        valid = false;
        cout << endl << "Unable to extract expected array of requirements from JSON export file structure.";
    }
    if (!valid) {
        return;
    }
    
    // iterate over all inputs
    vector<string> in2String;
    for (const auto &input : inputs) {
        in2String.push_back(input.asString());
    }
    
    // iterate over all outputs
    vector<string> out2String;
    int theNopNo;
    bool haveNop = false;
    for (unsigned int index = 0; index < outputs.size(); ++index ) {
        string outStr(outputs[index].asString());
        if ( outStr == "_nop" ) {
            haveNop = true;
            theNopNo = index;
        }
        out2String.push_back(outStr);
    }
    
    // Add a NOP output for the case where the FSM is incomplete
    if ( not haveNop ) {
        out2String.push_back("_nop");
        theNopNo = (int)out2String.size() - 1;
    }
    
    // iterate over all states, insert initial state at index 0
    // of the state2String vector.
    vector<string> state2String;
    for (const auto &state : states) {
        if (state["initial"].asBool()) {
            state2String.push_back(state["name"].asString());
            break;
        }
    }
    for (const auto &state : states) {
        if (state["initial"].asBool()) {
            continue; // Initial state has already been inserted
        }
        state2String.push_back(state["name"].asString());
    }
    
    // Create the presentation layer
    presentationLayer =
    make_shared<FsmPresentationLayer>(in2String,out2String,state2String);
    
    // Define basic attributes
    name = "FSM";
    currentParsedNode = nullptr;
    maxInput = (int)in2String.size() - 1;
    maxOutput = (int)out2String.size() - 1;
    maxState = (int)state2String.size() - 1;
    initStateIdx = 0;
    minimal = Maybe;
    
    
    // Create all FSM states
    for ( size_t s = 0; s < state2String.size(); s++ ) {
        shared_ptr<FsmNode> theNode =
        make_shared<FsmNode>((int)s,state2String[s],presentationLayer);
        nodes.push_back(theNode);
        name2node[state2String[s]] = theNode;
    }
    
    
    // Create all transitions
    for (const auto &transition : transitions) {
        // Handle source and target nodes
        string srcName(transition["source"].asString());
        string tgtName(transition["target"].asString());
        
        shared_ptr<FsmNode> srcNode = name2node[srcName];
        shared_ptr<FsmNode> tgtNode = name2node[tgtName];
        
        if ( srcNode == nullptr ) {
            cerr << "Cannot associated valid FSM node with source node name"
            << srcName << endl;
            exit(1);
        }
        
        if ( tgtNode == nullptr ) {
            cerr << "Cannot associated valid FSM node with target node name"
            << tgtName << endl;
            exit(1);
        }
        
        // Get the output
        string yString(transition["output"].asString());
        
        // Trim
        yString.erase(0,yString.find_first_not_of(" \n\r\t\""));
        yString.erase(yString.find_last_not_of(" \n\r\t\"")+1);
        
        int y = presentationLayer->out2Num(yString);
        
        if ( y < 0 ) {
            cerr << "Unidentified output symbol `"
            <<  yString
            << "' in transition "
            << srcName << " --> " << tgtName
            << endl;
            exit(1);
        }
        
        // For each input, create a separate transition
        // and add it to the source node
        Json::Value inputlist = transition["input"];
        for (const auto &inidx : inputlist) {
            
            string xString(inidx.asString());
            // Trim
            xString.erase(0,xString.find_first_not_of(" \n\r\t\""));
            xString.erase(xString.find_last_not_of(" \n\r\t\"")+1);
            int x = presentationLayer->in2Num(xString);
            if ( x < 0 ) {
                cerr << "Unidentified input symbol `"
                <<  xString
                << "' in transition "
                << srcName << " --> " << tgtName
                << endl;
                exit(1);
            }
            shared_ptr<FsmLabel> theLabel =
            make_shared<FsmLabel>(x,y,presentationLayer);
            shared_ptr<FsmTransition> tr =
            make_shared<FsmTransition>(srcNode,tgtNode,theLabel);
            
            
            // Record the requirements satisfied by the transition
            Json::Value satisfies = transition["requirements"];
            for (const auto &satisfie : satisfies) {
                tr->addSatisfies(satisfie.asString());
            }
            
            srcNode->addTransition(tr);
        }
        
    }
    
    // Add requirements to nodes
    for (const auto &state : states) {
        string nodeName(state["name"].asString());
        
        for (const auto &n : nodes ) {
            if ( n->getName() == nodeName ) {
                Json::Value satisfies = state["requirements"];
                for (const auto &satisfie : satisfies) {
                    n->addSatisfies(satisfie.asString());
                }
            }
        }
        
    }
    
    
    // Force DFSM to be completely defined:
    // For each node and each input event x that has not been used
    // in any outgoing transition of this node,
    // create a self-loop transition with label x/NOP
    for ( auto n : nodes ) {
        
        vector<bool> inputs;
        for ( int x = 0; x <= maxInput; x++ ) {
            inputs.push_back(false);
        }
        for (const auto &tr : n->getTransitions() ) {
            inputs[tr->getLabel()->getInput()] = true;
        }
        for ( int x = 0; x <= maxInput; x++ ) {
            if ( not inputs[x] ) {
                shared_ptr<FsmLabel> theLabel =
                make_shared<FsmLabel>(x,theNopNo,presentationLayer);
                shared_ptr<FsmTransition> tr =
                make_shared<FsmTransition>(n,n,theLabel);
                n->addTransition(tr);
            }
        }
        
    }
    
}



Dfsm::Dfsm(const Json::Value& fsmExport,
<<<<<<< HEAD
           const shared_ptr<FsmPresentationLayer> pl) :
Fsm()
=======
           const std::shared_ptr<FsmPresentationLayer>& pl) :
Fsm(), dfsmTable(nullptr)
>>>>>>> 392cd18d
{

    if (!fsmExport.isObject()) {
        cerr << endl << "File format is JSON but NOT FSM-lib file structure.";
        return;
    }
    
    if ( pl == nullptr ) {
        cerr << endl << "Undefined presentation layer.";
        return;
    }
    
    bool valid = true;
    Json::Value inputs = fsmExport["inputs"];
    Json::Value outputs = fsmExport["outputs"];
    Json::Value states = fsmExport["states"];
    Json::Value transitions = fsmExport["transitions"];
    Json::Value requirements = fsmExport["requirements"];
    
    map< string,shared_ptr<FsmNode> > name2node;
    
    // check JSON value for a valid FSM export
    if (inputs.isNull() || (!inputs.isArray())) {
        valid = false;
        cout << endl << "Unable to extract expected array of FSM inputs from JSON export file structure.";
    }
    if (outputs.isNull() || (!outputs.isArray())) {
        valid = false;
        cout << endl << "Unable to extract expected array of FSM outputs from JSON export file structure.";
    }
    if (states.isNull() || (!states.isArray())) {
        valid = false;
        cout << endl << "Unable to extract expected array of FSM states from JSON export file structure.";
    }
    if (transitions.isNull() || (!transitions.isArray())) {
        valid = false;
        cout << endl << "Unable to extract expected array of FSM transitions from JSON export file structure.";
    }
    if (requirements.isNull() || (!requirements.isArray())) {
        valid = false;
        cout << endl << "Unable to extract expected array of requirements from JSON export file structure.";
    }
    if (!valid) {
        return;
    }
    
    
    
    // iterate over all inputs; add all inputs not already contained
    // in pl to in2String.
    vector<string> in2String(pl->getIn2String());
    for (const auto &input : inputs) {
        string theInput(input.asString());
        if ( pl->in2Num(theInput) < 0 ) {
            in2String.push_back(theInput);
        }
    }
    
    // iterate over all outputs
    vector<string> out2String(pl->getOut2String());
    for (const auto &output : outputs) {
        string theOutput(output.asString());
        if ( pl->out2Num(theOutput) < 0 ) {
            out2String.push_back(theOutput);
        }
    }
    // Check whether the _nop output is already contained in pl,
    // otherwise add it to out2String
    int theNopNo = pl->out2Num("_nop");
    if ( theNopNo < 0 ) {
        out2String.push_back("_nop");
    }
    
    
    // iterate over all states, insert initial state at index 0
    // of the state2String vector.
    vector<string> state2String;
    for (const auto &state : states) {
        if (state["initial"].asBool()) {
            state2String.push_back(state["name"].asString());
            break;
        }
    }
    for (const auto &state : states) {
        if (state["initial"].asBool()) {
            continue; // Initial state has already been inserted
        }
        state2String.push_back(state["name"].asString());
    }
    
    // Create the presentation layer
    presentationLayer =
    make_shared<FsmPresentationLayer>(in2String,out2String,state2String);
    
    // Define basic attributes
    name = "FSM";
    currentParsedNode = nullptr;
    maxInput = (int)in2String.size() - 1;
    maxOutput = (int)out2String.size() - 1;
    maxState = (int)state2String.size() - 1;
    initStateIdx = 0;
    minimal = Maybe;
    
    
    // Create all FSM states
    for ( size_t s = 0; s < state2String.size(); s++ ) {
        shared_ptr<FsmNode> theNode =
        make_shared<FsmNode>((int)s,state2String[s],presentationLayer);
        nodes.push_back(theNode);
        name2node[state2String[s]] = theNode;
    }
    
    
    // Create all transitions
    for (const auto &transition : transitions) {
        // Handle source and target nodes
        string srcName(transition["source"].asString());
        string tgtName(transition["target"].asString());
        
        shared_ptr<FsmNode> srcNode = name2node[srcName];
        shared_ptr<FsmNode> tgtNode = name2node[tgtName];
        
        if ( srcNode == nullptr ) {
            cerr << "Cannot associated valid FSM node with source node name"
            << srcName << endl;
            exit(1);
        }
        
        if ( tgtNode == nullptr ) {
            cerr << "Cannot associated valid FSM node with target node name"
            << tgtName << endl;
            exit(1);
        }
        
        // Get the output
        string yString(transition["output"].asString());
        
        // Trim
        yString.erase(0,yString.find_first_not_of(" \n\r\t\""));
        yString.erase(yString.find_last_not_of(" \n\r\t\"")+1);
        
        int y = presentationLayer->out2Num(yString);
        
        if ( y < 0 ) {
            cerr << "Unidentified output symbol `"
            <<  yString
            << "' in transition "
            << srcName << " --> " << tgtName
            << endl;
            exit(1);
        }
        
        // For each input, create a separate transition
        // and add it to the source node
        Json::Value inputlist = transition["input"];
        for (const auto &inidx : inputlist) {
            
            string xString(inidx.asString());
            // Trim
            xString.erase(0,xString.find_first_not_of(" \n\r\t\""));
            xString.erase(xString.find_last_not_of(" \n\r\t\"")+1);
            int x = presentationLayer->in2Num(xString);
            if ( x < 0 ) {
                cerr << "Unidentified input symbol `"
                <<  xString
                << "' in transition "
                << srcName << " --> " << tgtName
                << endl;
                exit(1);
            }
            shared_ptr<FsmLabel> theLabel =
            make_shared<FsmLabel>(x,y,presentationLayer);
            shared_ptr<FsmTransition> tr =
            make_shared<FsmTransition>(srcNode,tgtNode,theLabel);
            
            
            // Record the requirements satisfied by the transition
            Json::Value satisfies = transition["requirements"];
            for (const auto &satisfie : satisfies) {
                tr->addSatisfies(satisfie.asString());
            }
            
            srcNode->addTransition(tr);
        }
        
    }
    
    // Add requirements to nodes
    for (const auto &state : states) {
        string nodeName(state["name"].asString());
        
        for (const auto &n : nodes ) {
            if ( n->getName() == nodeName ) {
                Json::Value satisfies = state["requirements"];
                for (const auto &satisfie : satisfies) {
                    n->addSatisfies(satisfie.asString());
                }
            }
        }
        
    }
    
    
    // Force DFSM to be completely defined:
    // For each node and each input event x that has not been used
    // in any outgoing transition of this node,
    // create a self-loop transition with label x/NOP
    for ( auto n : nodes ) {
        
        vector<bool> inputs;
        for ( int x = 0; x <= maxInput; x++ ) {
            inputs.push_back(false);
        }
        for (const auto &tr : n->getTransitions() ) {
            inputs[tr->getLabel()->getInput()] = true;
        }
        for ( int x = 0; x <= maxInput; x++ ) {
            if ( not inputs[x] ) {
                shared_ptr<FsmLabel> theLabel =
                make_shared<FsmLabel>(x,theNopNo,presentationLayer);
                shared_ptr<FsmTransition> tr =
                make_shared<FsmTransition>(n,n,theLabel);
                n->addTransition(tr);
            }
        }
        
    }
    
}


void Dfsm::calcPkTables() {
    
    dfsmTable = toDFSMTable();
    
    pktblLst.clear();
    shared_ptr<PkTable> p1 = dfsmTable->getP1Table();
    pktblLst.push_back(p1);
    
    for (shared_ptr<PkTable> pk = p1->getPkPlusOneTable();
         pk != nullptr;
         pk = pk->getPkPlusOneTable())
    {
        pktblLst.push_back(pk);
    }
    
#if 0
    cout << "MINIMISE" << endl;
    for (auto p : pktblLst) {
        
        cout << *p << endl;
    }
#endif
    
}


Dfsm Dfsm::minimise()
{
    
    vector<shared_ptr<FsmNode>> uNodes;
    removeUnreachableNodes(uNodes);
    
    calcPkTables();
    shared_ptr<PkTable> pMin = pktblLst[pktblLst.size()-1];
    
    auto dfsm = pMin->toFsm(name, maxOutput);
    dfsm.calcPkTables();
    return dfsm;
}

void Dfsm::printTables() const
{
    ofstream file("tables.tex");
    if (dfsmTable != nullptr)
    {
        file << *dfsmTable;
    }
    
    for (const auto &i : pktblLst) {
        file << *i << endl << endl;
    }
    file.close();
}

IOListContainer Dfsm::getCharacterisationSet()
{
    /*Create Pk-tables for the minimised FSM*/
    dfsmTable = toDFSMTable();
    pktblLst.clear();
    shared_ptr<PkTable> p1 = dfsmTable->getP1Table();
    pktblLst.push_back(p1);
    
    for (shared_ptr<PkTable> pk = p1->getPkPlusOneTable();
         pk != nullptr;
         pk = pk->getPkPlusOneTable())
    {
        pktblLst.push_back(pk);
    }
    
    
#if 0
    
    cout << "Dfsm::getCharacterisationSet()" << endl;
    cout << *p1 << endl;
    for (auto p : pktblLst) {
        
        cout << *p << endl;
    }
    
#endif
    
    /*Create an empty characterisation set as an empty InputTree instance*/
    characterisationSet = make_shared<Tree>(make_shared<TreeNode>(), presentationLayer);
    
    /*Loop over all non-equal pairs of states. If they are not already distinguished by
     the input sequences contained in w, create a new input traces that distinguishes them
     and add it to w.*/
    for (unsigned int left = 0; left < nodes.size(); ++ left)
    {
        shared_ptr<FsmNode> leftNode = nodes.at(left);
        for (unsigned int right = left + 1; right < nodes.size(); ++ right)
        {
            shared_ptr<FsmNode> rightNode = nodes.at(right);
            
            if (leftNode->distinguished(rightNode, characterisationSet) != nullptr)
            {
                continue;
            }
            
            /*We have to create a new input trace and add it to w, because
             leftNode and rightNode are not distinguished by the current
             input traces contained in w. This step is performed
             according to Gill's algorithm.*/
            InputTrace i = leftNode->calcDistinguishingTrace(rightNode, pktblLst, maxInput);
            shared_ptr<vector<vector<int>>> lli = make_shared<vector<vector<int>>>();
            lli->push_back(i.get());
            IOListContainer tcli = IOListContainer(lli, presentationLayer);
            characterisationSet->addToRoot(tcli);
            
#if 0
            cout << "Distinguishing trace for " << nodes[left]->getName()
            << " and " << nodes[right]->getName() << ": " << endl;
            cout << i << endl;
#endif
            
        }
    }
    
#if 0
    /* CHECK */
    for (unsigned int left = 0; left < nodes.size(); ++ left)
    {
        shared_ptr<FsmNode> leftNode = nodes.at(left);
        for (unsigned int right = left + 1; right < nodes.size(); ++ right)
        {
            shared_ptr<FsmNode> rightNode = nodes.at(right);
            
            if (leftNode->distinguished(rightNode, characterisationSet) == nullptr)
            {
                cerr << "ERROR: nodes " << leftNode->getName() << " and " << rightNode->getName() << " cannot be distinguished by W" << endl;
            }
            
        }
    }
#endif
    
    // Minimise characterisation set
    // minimiseCharSet(characterisationSet);
    
    /* Wrap list of lists by an IOListContainer instance */
    IOListContainer tcl = characterisationSet->getIOLists();
    return tcl;
}

IOTrace Dfsm::applyDet(const InputTrace & i)
{
    OutputTrace o = OutputTrace(presentationLayer);
    
    shared_ptr<FsmNode> currentNode = nodes.at(initStateIdx);
    
    // Apply input trace to FSM, as far as possible
    for ( int input : i.get() ) {
        if ( currentNode == nullptr ) break;
        currentNode = currentNode->apply(input, o);
    }
    
    // Handle the case where the very first input is not accpeted
    // by the incomplete DFSM, or even the initial node does not exist:
    // we return an empty IOTrace
    if (currentNode == nullptr && o.get().empty())
    {
        return IOTrace(InputTrace(presentationLayer),
                       OutputTrace(presentationLayer));
    }
    
    // Handle the case where only a prefix of the input trace
    // has been accepted by the incomplete DFSM: we return
    // an IOTrace whose input consist of this prefix, together
    // with the associated outputs already contained in o.
    if (currentNode == nullptr)
    {
        
        // Constant iterator to start of input trace.
        auto ifirst = i.cbegin();
        // Iterator pointing BEHIND the last input applied
        // @note The number of inputs processed so far equals o.size()
        auto ilast = ifirst + o.get().size();
        
        // Constant iterator to start of output trace.
        auto ofirst = o.cbegin();
        // Iterator pointing BEHIND last obtained output.
        auto olast = ofirst + o.get().size();
        
        return IOTrace(InputTrace(vector<int>(ifirst, ilast), presentationLayer),
                       OutputTrace(vector<int>(ofirst, olast), presentationLayer));
        
    }
    
    // The full input trace has been processed by the DFSM.
    // The associated outputs are contained in o.
    return IOTrace(InputTrace(i.get(), presentationLayer),
                   OutputTrace(o.get(), presentationLayer));
    
}

bool Dfsm::pass(const IOTrace & io)
{
    IOTrace myIO = applyDet(io.getInputTrace());
    return myIO.getOutputTrace() == io.getOutputTrace();
}



IOListContainer Dfsm::wMethod(const unsigned int numAddStates) {
    
    Dfsm dfsmMin = minimise();
    return dfsmMin.wMethodOnMinimisedDfsm(numAddStates);
    
}


IOListContainer Dfsm::wMethodOnMinimisedDfsm(const unsigned int numAddStates)
{
    
    shared_ptr<Tree> iTree = getTransitionCover();
    
    if (numAddStates > 0)
    {
        IOListContainer inputEnum = IOListContainer(maxInput,
                                                    1,
                                                    (int)numAddStates,
                                                    presentationLayer);
        iTree->add(inputEnum);
    }
    
    IOListContainer w = getCharacterisationSet();
    iTree->add(w);
    return iTree->getIOLists();
}

IOListContainer Dfsm::wpMethod(const unsigned int numAddStates)
{
    Dfsm dfsmMin = minimise();
    return dfsmMin.wpMethodOnMinimisedDfsm(numAddStates);
}

IOListContainer Dfsm::wpMethodOnMinimisedDfsm(const unsigned int numAddStates)
{
    shared_ptr<Tree> scov = getStateCover();

    shared_ptr<Tree> tcov = getTransitionCover();

    tcov->remove(scov);
    const shared_ptr<Tree> &r = tcov;

    IOListContainer w = getCharacterisationSet();

    calcStateIdentificationSetsFast();

    shared_ptr<Tree> Wp1 = scov;
    if (numAddStates > 0)
    {
        IOListContainer inputEnum = IOListContainer(maxInput, 1,
                                                    (int)numAddStates,
                                                    presentationLayer);

        Wp1->add(inputEnum);
    }
    Wp1->add(w);

    shared_ptr<Tree> Wp2 = r;
    if (numAddStates > 0)
    {
        IOListContainer inputEnum = IOListContainer(maxInput,
                                                    (int)numAddStates,
                                                    (int)numAddStates,
                                                    presentationLayer);

        Wp2->add(inputEnum);
    }
    appendStateIdentificationSets(Wp2);

    Wp1->unionTree(Wp2);
    return Wp1->getIOLists();
}

IOListContainer Dfsm::hsiMethod(const unsigned int numAddStates)
{
    Fsm fMin = minimiseObservableFSM();
    return fMin.hsiMethod(numAddStates);
}

IOListContainer Dfsm::tMethod()
{
    
    shared_ptr<Tree> iTree = getTransitionCover();
    
    return iTree->getIOLists();
    
}


void Dfsm::toCsv(const string& fname) {
    ofstream out(fname + ".csv");
    
    // Table heading contains input identifiers
    for ( int x = 0; x <= maxInput; x++ ) {
        out << " ; ";
        out << presentationLayer->getInId(x);
    }
    
    for (const auto &node : nodes) {
        out << endl << "\"" << node->getName() << "\"";
        
        for ( int x = 0; x <= maxInput; x++ ) {
            
            out << " ; ";
            
            for (const auto &tr : node->getTransitions() ) {
                if ( tr->getLabel()->getInput() == x ) {
                    out << "\"" << tr->getTarget()->getName()
                    << " / "
                    << presentationLayer->getOutId(tr->getLabel()->getOutput())
                    << "\"";
                    break;
                }
            }
            
        }
        
    }
    
    out << endl;
    out.close();
}

InputTrace Dfsm::calcDistinguishingTrace(
        const shared_ptr<InputTrace> iAlpha,
        const shared_ptr<InputTrace> iBeta,
        const shared_ptr<Tree> tree)
{
    shared_ptr<FsmNode> s0 = getInitialState();
    shared_ptr<FsmNode> s1 = *s0->after(*iAlpha).begin();
    shared_ptr<FsmNode> s2 = *s0->after(*iBeta).begin();

    InputTrace gamma = calcDistinguishingTraceInTree(s1, s2, tree);
    if (!gamma.get().empty())
        return gamma;

    InputTrace gamma2 = calcDistinguishingTraceAfterTree(s1, s2, tree);
    if (!gamma2.get().empty())
        return gamma2;

    return s1->calcDistinguishingTrace(s2,
                                       pktblLst,
                                       maxInput);
}


vector<int> Dfsm::calcDistinguishingTrace(shared_ptr<SegmentedTrace> alpha,
                                               shared_ptr<SegmentedTrace> beta, const shared_ptr<TreeNode> treeNode) {
    
    
    shared_ptr<FsmNode> s0 = getInitialState();
    shared_ptr<FsmNode> s1 = alpha->getTgtNode();
    shared_ptr<FsmNode> s2 = beta->getTgtNode();
    
    shared_ptr<Tree> tree = make_shared<Tree>(treeNode,presentationLayer);
    
    InputTrace gamma = calcDistinguishingTraceInTree(s1, s2, tree);
    if (!gamma.get().empty())
        return gamma.get();
    
    InputTrace gamma2 = calcDistinguishingTraceAfterTree(s1, s2, tree);
    if (!gamma2.get().empty())
        return gamma2.get();
    
    return s1->calcDistinguishingTrace(s2,
                                       pktblLst,
                                       maxInput).get();
    
}




InputTrace Dfsm::calcDistinguishingTraceInTree(
        const shared_ptr<FsmNode> s_i,
        const shared_ptr<FsmNode> s_j,
        const shared_ptr<Tree> tree)
{
    shared_ptr<TreeNode> root = tree->getRoot();
    shared_ptr<TreeNode> currentNode = root;
    deque<shared_ptr<InputTrace>> q1;

    /* initialize queue */
    for (const shared_ptr<TreeEdge> &e : *currentNode->getChildren())
    {
        shared_ptr<InputTrace> itrc = make_shared<InputTrace>(presentationLayer);
        itrc->add(e->getIO());
        q1.push_back(itrc);
    }

    /* Breadth-first search */
    while(!q1.empty())
    {
        shared_ptr<InputTrace> itrc = q1.front();
        q1.pop_front();

        if(s_i->distinguished(s_j, itrc->get()))
        {
            return *itrc;
        }

        currentNode = root->after(itrc->cbegin(), itrc->cend());

        for (const shared_ptr<TreeEdge> &ne : *currentNode->getChildren())
        {
            shared_ptr<InputTrace> itrcTmp = make_shared<InputTrace>(itrc->get(), presentationLayer);
            vector<int>nItrc;
            nItrc.push_back(ne->getIO());
            itrcTmp->append(nItrc);
            q1.push_back(itrcTmp);
        }
    }
    // Return empty trace: no distinguishing trace found in tree
    return InputTrace(presentationLayer);
}

InputTrace Dfsm::calcDistinguishingTraceInTree(const shared_ptr<InputTrace> alpha, const shared_ptr<InputTrace> beta, const shared_ptr<Tree> tree)
{
    // Only one element in the set, since FSM is deterministic
    shared_ptr<FsmNode> s_i = *(getInitialState()->after(*alpha)).begin();
    shared_ptr<FsmNode> s_j = *(getInitialState()->after(*beta)).begin();
    return calcDistinguishingTraceInTree(s_i, s_j, tree);
}

InputTrace Dfsm::calcDistinguishingTraceAfterTree(
        const shared_ptr<FsmNode> s_i,
        const shared_ptr<FsmNode> s_j,
        const shared_ptr<Tree> tree)
{
    vector<shared_ptr<TreeNode>> leaves = tree->getLeaves();
    for(const shared_ptr<TreeNode> &leaf : leaves)
    {
        shared_ptr<InputTrace> itrc = make_shared<InputTrace>(leaf->getPath(), presentationLayer);
        shared_ptr<FsmNode> s_i_after_input = *(s_i->after(*itrc)).begin();
        shared_ptr<FsmNode> s_j_after_input = *(s_j->after(*itrc)).begin();
        
        // Cannot find distinguishing trace if the states reached
        // by the path are identical
        if(s_i_after_input == s_j_after_input ) continue;

        // Since we are dealing with a minimised DFSM, a distinguishing
        // trace can ALWAYS be found, if s_i_after_input != s_j_after_input
        InputTrace gamma = s_i_after_input->calcDistinguishingTrace(s_j_after_input ,
                                                                        pktblLst,
                                                                        maxInput);

        itrc->append(gamma.get());

        return *itrc;
    }
    
    // Return empty trace: could not find a tree extension
    // distinguishing s_i and s_j
    return InputTrace(presentationLayer);
}

IOListContainer Dfsm::hMethodOnMinimisedDfsm(const unsigned int numAddStates) {
    
    // Our initial state
    shared_ptr<FsmNode> s0 = getInitialState();
    
    // We need a valid set of DFSM table and Pk-Tables for this method
    if ( dfsmTable == nullptr ) {
        calcPkTables();
    }
    
    // Auxiliary state cover set needed for further computations
    shared_ptr<Tree> V = getStateCover();
    
    // Test suite is initialised with the state cover
    shared_ptr<Tree> iTree = getStateCover();
    
    IOListContainer inputEnum = IOListContainer(maxInput,
                                                (int)numAddStates+1,
                                                (int)numAddStates+1,
                                                presentationLayer);
    
    // Initial test suite set is V.Sigma^{m-n+1}, m-n = numAddStates
    iTree->add(inputEnum);
    
    // Step 1.
    // Add all alpha.gamma, beta.gamma where alpha, beta in V
    // and gamma distinguishes s0-after-alpha, s0-after-beta
    // (if alpha.gamma or beta.gamma are already in iTree, addition
    // will not lead to a new test case)
    IOListContainer iolcV = V->getIOListsWithPrefixes();
    shared_ptr<vector<vector<int>>> iolV = iolcV.getIOLists();
    
    for ( size_t i = 0; i < iolV->size(); i++ ) {
        
        shared_ptr<InputTrace> alpha =
        make_shared<InputTrace>(iolV->at(i),presentationLayer);

        for ( size_t j = i+1; j < iolV->size(); j++ ) {
            
            shared_ptr<InputTrace> beta =
            make_shared<InputTrace>(iolV->at(j),presentationLayer);

            shared_ptr<Tree> alphaTree = iTree->getSubTree(alpha);
            shared_ptr<Tree> betaTree = iTree->getSubTree(beta);
            shared_ptr<Tree> prefixRelationTree = alphaTree->getPrefixRelationTree(betaTree);

            InputTrace gamma = calcDistinguishingTrace(alpha, beta, prefixRelationTree);

            shared_ptr<InputTrace> iAlphaGamma = make_shared<InputTrace>(alpha->get(), presentationLayer);
            iAlphaGamma->append(gamma.get());

            shared_ptr<InputTrace> iBetaGamma = make_shared<InputTrace>(beta->get(), presentationLayer);
            iBetaGamma->append(gamma.get());

            iTree->addToRoot(iAlphaGamma->get());
            iTree->addToRoot(iBetaGamma->get());
        }
        
    }
    
    // Step 2.
    // For each sequence α.β, α ∈ Q, |β| = m – n + 1, and each non-empty prefix
    // β1 of β that takes the DFSM from s0 to state s,
    // add sequences α.β1.γ and ω.γ, where ω ∈ V and s0-after-ω ≠ s,
    // and γ is a distinguishing sequence of states s0-after-α.β1
    // and s0-after-ω.
    IOListContainer allBeta = IOListContainer(maxInput,
                                              1,
                                              (int)numAddStates+1,
                                              presentationLayer);
    
    shared_ptr<vector<vector<int>>> iolAllBeta = allBeta.getIOLists();
    
    for (const auto &beta : *iolAllBeta ) {
        
        for (const auto &alpha : *iolV ) {
            
            shared_ptr<InputTrace> iAlphaBeta =
                make_shared<InputTrace>(alpha,presentationLayer);
            iAlphaBeta->append(beta);
            unordered_set<shared_ptr<FsmNode>>
                s_alpha_betaSet = s0->after(*iAlphaBeta);
            shared_ptr<FsmNode> s_alpha_beta = *s_alpha_betaSet.begin();
            
            for ( auto omega : *iolV ) {
                shared_ptr<InputTrace>
                    iOmega = make_shared<InputTrace>(omega,presentationLayer);
                unordered_set<shared_ptr<FsmNode>>
                    s_omegaSet = s0->after(*iOmega);
                shared_ptr<FsmNode> s_omega = *s_omegaSet.begin();

                if ( s_alpha_beta == s_omega ) continue;

                shared_ptr<Tree> alphaBetaTree = iTree->getSubTree(iAlphaBeta);
                shared_ptr<Tree> trAfterOmega = iTree->getSubTree(iOmega);
                shared_ptr<Tree> prefixRelationTree = alphaBetaTree->getPrefixRelationTree(trAfterOmega);

                InputTrace gamma = calcDistinguishingTrace(iAlphaBeta, iOmega, prefixRelationTree);

                shared_ptr<InputTrace> iAlphaBetaGamma = make_shared<InputTrace>(iAlphaBeta->get(), presentationLayer);
                iAlphaBetaGamma->append(gamma.get());

                shared_ptr<InputTrace> iOmegaGamma = make_shared<InputTrace>(iOmega->get(), presentationLayer);
                iOmegaGamma->append(gamma.get());

                iTree->addToRoot(iAlphaBetaGamma->get());
                iTree->addToRoot(iOmegaGamma->get());
            }
            
        }
        
    }
    
    // Step 3.
    // For each sequence α.β,α∈Q,|β|=m–n+1, and each two
    // non-empty prefixes β1 and β2 of β that take the
    // DFSM from state s0-after-alpha
    // to two different states add sequences α.β1.γ and α.β2.γ,
    // where γ is a distinguishing sequence of states
    // s0-after-alpha.beta1 and s0-after-alpha.beta2.
    
    for ( auto alpha : *iolV ) {
        
        shared_ptr<InputTrace> iAlpha =
            make_shared<InputTrace>(alpha,presentationLayer);
        
        for ( auto beta : *inputEnum.getIOLists() ) {
        
            for ( size_t i = 0; i < beta.size() - 1; i++ ) {
                
                shared_ptr<InputTrace> iBeta_1 = make_shared<InputTrace>(presentationLayer);
                for ( size_t k = 0; k <= i; k++ ) {
                    iBeta_1->add(beta[k]);
                }
                
                for ( size_t j = i+1; j < beta.size(); j++ ) {
                    
                    shared_ptr<InputTrace> iBeta_2 =
                        make_shared<InputTrace>(presentationLayer);
                    for ( size_t k = 0; k <= j; k++ ) {
                        iBeta_2->add(beta[k]);
                    }
                    
                    shared_ptr<InputTrace> iAlphaBeta_1 =
                        make_shared<InputTrace>(alpha,presentationLayer);
                    iAlphaBeta_1->append(iBeta_1->get());
                    
                    shared_ptr<InputTrace> iAlphaBeta_2 =
                    make_shared<InputTrace>(alpha,presentationLayer);
                    iAlphaBeta_2->append(iBeta_2->get());
                    
                    unordered_set<shared_ptr<FsmNode>> s1Set =
                    s0->after(*iAlphaBeta_1);
                    shared_ptr<FsmNode> s1 = *s1Set.begin();
                    
                    unordered_set<shared_ptr<FsmNode>> s2Set =
                    s0->after(*iAlphaBeta_2);
                    shared_ptr<FsmNode> s2 = *s2Set.begin();
                    
                    if ( s1 == s2 ) continue;

                    shared_ptr<Tree> afterAlphaBeta1Tree = iTree->getSubTree(iAlphaBeta_1);
                    shared_ptr<Tree> afterAlphaBeta2Tree = iTree->getSubTree(iAlphaBeta_2);
                    shared_ptr<Tree> prefixRelationTree = afterAlphaBeta1Tree->getPrefixRelationTree(afterAlphaBeta2Tree);

                    InputTrace gamma = calcDistinguishingTrace(iAlphaBeta_1, iAlphaBeta_2, prefixRelationTree);

                    shared_ptr<InputTrace> iAlphaBeta_1Gamma = make_shared<InputTrace>(iAlphaBeta_1->get(), presentationLayer);
                    iAlphaBeta_1Gamma->append(gamma.get());

                    shared_ptr<InputTrace> iAlphaBeta_2Gamma = make_shared<InputTrace>(iAlphaBeta_2->get(), presentationLayer);
                    iAlphaBeta_2Gamma->append(gamma.get());

                    iTree->addToRoot(iAlphaBeta_1Gamma->get());
                    iTree->addToRoot(iAlphaBeta_2Gamma->get());
                }
            }
        
        }
    }

    return iTree->getIOLists();

}


bool Dfsm::distinguishable(const FsmNode& s1, const FsmNode& s2) {
    
    if ( pktblLst.empty() ) {
        calcPkTables();
    }
    
    shared_ptr<PkTable> p = pktblLst.back();
    
    return ( p->getClass(s1.getId()) != p->getClass(s2.getId()) );
    
}

void Dfsm::calculateDistMatrix() {
    initDistTraces();
    calcPkTables();
    
    for ( int n = 0; n < size(); n++ ) {
        for ( int m = n+1; m < size(); m++ ) {
            // Skip indistinguishable nodes
            if ( not distinguishable(*nodes[n], *nodes[m]) ) continue;
            
            vector< shared_ptr< vector<int> > > u = calcDistTraces(*nodes[n],*nodes[m]);
            distTraces[n][m] = u;
            distTraces[m][n] = u;
            
        }
    }
    
    
}

vector< shared_ptr< vector<int> > >  Dfsm::calcDistTraces(shared_ptr< vector<int> > trc,
                                                          int id1,
                                                          int id2) {
    
    vector< shared_ptr< vector<int> > > v;
    
    for ( int x = 0; x <= maxInput; x++ ) {
        int y1 = dfsmTable->getRow(id1)->getioSection()[x];
        int y2 = dfsmTable->getRow(id2)->getioSection()[x];
        
        if ( y1 != y2 ) {
            shared_ptr< vector<int> > newTrc = make_shared< vector<int> >(*trc);
            newTrc->push_back(x);
            v.push_back(newTrc);
        }
    }
    
    return v;
    
}

vector< shared_ptr< vector<int> > > Dfsm::calcDistTraces(size_t l,
                                                         shared_ptr< vector<int> > trc,
                                                         int id1,
                                                         int id2) {
    if ( l == 0 ) return calcDistTraces(trc,id1,id2);
    
    vector< shared_ptr< vector<int> > > v;
    shared_ptr<PkTable> thisPkTbl = pktblLst[l];
    shared_ptr<PkTable> prevPkTbl = pktblLst[l-1];
    
    for ( int x = 0; x <= maxInput; x++ ) {
        int idNext1 = thisPkTbl->getRow(id1)->getI2PMap()[x];
        int idNext2 = thisPkTbl->getRow(id2)->getI2PMap()[x];

        if ( prevPkTbl->getClass(idNext1) != prevPkTbl->getClass(idNext2) ) {
            shared_ptr< vector<int> > newTrc = make_shared< vector<int> >(*trc);
            newTrc->push_back(x);
            vector< shared_ptr< vector<int> > > w = calcDistTraces(l-1,newTrc,idNext1,idNext2);
            v.insert(v.end(),w.begin(),w.end());
        }
        
    }
    
    return v;
    
}


vector< shared_ptr< vector<int> > > Dfsm::calcDistTraces(FsmNode& s1,
                                                         FsmNode& s2) {
    
    int id1 = s1.getId();
    int id2 = s2.getId();
    
    // Find first Pk-table distPkTbl,  where s1 and s2 are distinguished
    size_t l = 0;
    shared_ptr<PkTable> distPkTbl = nullptr;
    for ( ; l < pktblLst.size(); l++ ) {
        distPkTbl = pktblLst[l];
        if ( distPkTbl->getClass(id1) != distPkTbl->getClass(id2) )
            break;
    }
    
    return calcDistTraces(l,make_shared< vector<int> >(),id1,id2);
}


vector< shared_ptr< vector<int> > > Dfsm::getDistTraces(FsmNode& s1,
                                                                  FsmNode& s2) {
    
    return distTraces[s1.getId()][s2.getId()];
    
}


































<|MERGE_RESOLUTION|>--- conflicted
+++ resolved
@@ -136,14 +136,8 @@
 
 
 shared_ptr<FsmPresentationLayer>
-<<<<<<< HEAD
 Dfsm::createPresentationLayerFromCsvFormat(const string & fname,
-                                           const shared_ptr<FsmPresentationLayer> pl) {
-=======
-Dfsm::createPresentationLayerFromCsvFormat(const std::string & fname,
-                                           const std::shared_ptr<FsmPresentationLayer>& pl) {
->>>>>>> 392cd18d
-    
+                                           const shared_ptr<FsmPresentationLayer>& pl) {
     // key comparator for usage in string sets
     class setCmp
     {
@@ -413,31 +407,16 @@
     
 }
 
-<<<<<<< HEAD
-Dfsm::Dfsm(const string & fname,
-           const string & fsmName) : Fsm(nullptr)   {
-    dfsmTable = nullptr;
-=======
-
 Dfsm::Dfsm(const std::string & fname,
            const std::string & fsmName) : Fsm(nullptr), dfsmTable(nullptr) {
->>>>>>> 392cd18d
     name = fsmName;
     presentationLayer = createPresentationLayerFromCsvFormat(fname);
     createDfsmTransitionGraph(fname);
 }
 
-<<<<<<< HEAD
-Dfsm::Dfsm(const string & fname,
-           const string & fsmName,
-           const shared_ptr<FsmPresentationLayer> pl) : Fsm(nullptr)   {
-    
-    dfsmTable = nullptr;
-=======
 Dfsm::Dfsm(const std::string & fname,
            const std::string & fsmName,
            const std::shared_ptr<FsmPresentationLayer>& pl) : Fsm(nullptr), dfsmTable(nullptr) {
->>>>>>> 392cd18d
     name = fsmName;
     presentationLayer = createPresentationLayerFromCsvFormat(fname,pl);
     createDfsmTransitionGraph(fname);
@@ -780,13 +759,8 @@
 
 
 Dfsm::Dfsm(const Json::Value& fsmExport,
-<<<<<<< HEAD
-           const shared_ptr<FsmPresentationLayer> pl) :
-Fsm()
-=======
            const std::shared_ptr<FsmPresentationLayer>& pl) :
 Fsm(), dfsmTable(nullptr)
->>>>>>> 392cd18d
 {
 
     if (!fsmExport.isObject()) {
