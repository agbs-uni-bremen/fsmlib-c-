--- conflicted
+++ resolved
@@ -12,7 +12,6 @@
 
 }
 
-<<<<<<< HEAD
 TreeEdge::TreeEdge(const TreeEdge* other)
 {
     if (other->target != nullptr)
@@ -20,14 +19,13 @@
         target = other->target->Clone();
     }
     io = other->io;
+}
 
-=======
 std::shared_ptr<TreeEdge> TreeEdge::clone()
 {
     auto targetClone = target->clone();
     std::shared_ptr<TreeEdge> clone = std::make_shared<TreeEdge>(io, targetClone);
     return clone;
->>>>>>> da07f4f3
 }
 
 int TreeEdge::getIO() const
