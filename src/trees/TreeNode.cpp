/*
 * Copyright. Gaël Dottel, Christoph Hilken, and Jan Peleska 2016 - 2021
 *
 * Licensed under the EUPL V.1.1
 */
#include "trees/TreeNode.h"
#include <deque>

using namespace std;

TreeNode::TreeNode()
: parent(weak_ptr<TreeNode>()), children(make_shared<vector<shared_ptr<TreeEdge>>>()), deleted(false)
{
    
}

std::shared_ptr<TreeNode> TreeNode::clone() const
{
    shared_ptr<TreeNode> clone = make_shared<TreeNode>();
    clone->getChildren()->reserve(children->size());
    
    for (const auto& c : *children)
    {
        std::shared_ptr<TreeEdge> childClone = c->clone();
        childClone->getTarget()->setParent(clone);
        clone->getChildren()->push_back(childClone);
    }
    return clone;
}

TreeNode::TreeNode(const TreeNode* other):
    parent(std::weak_ptr<TreeNode>()), children(std::make_shared<std::vector<std::shared_ptr<TreeEdge>>>())
{
    for (std::shared_ptr<TreeEdge> child: *other->children)
    {
        std::shared_ptr<TreeEdge> childCopy = child->Clone();
        children->push_back(childCopy);
    }
    deleted = other->deleted;
}

void TreeNode::setParent(const weak_ptr<TreeNode>& parent)
{
    this->parent = parent;
}

weak_ptr<TreeNode> TreeNode::getParent() const
{
    return parent;
}

void TreeNode::deleteSingleNode()
{
    deleted = true;
    
    if (!isLeaf())
    {
        return;
    }
    
    shared_ptr<TreeNode> c = shared_from_this();
    shared_ptr<TreeNode> t = parent.lock();
    
    if (t != nullptr)
    {
        t->remove(c);
    }
}

void TreeNode::deleteNode()
{
    deleted = true;
    
    if (!isLeaf())
    {
        return;
    }
    
    shared_ptr<TreeNode> c = shared_from_this();
    shared_ptr<TreeNode> t = parent.lock();
    
    while (t != nullptr)
    {
        t->remove(c);
        if (!t->isLeaf())
        {
            break;
        }
        if (!t->isDeleted())
        {
            break;
        }
        c = t;
        t = t->getParent().lock();
    }
}

bool TreeNode::isDeleted() const
{
    return deleted;
}

shared_ptr<vector<shared_ptr<TreeEdge>>> TreeNode::getChildren() const
{
    return children;
}

void TreeNode::remove(const shared_ptr<TreeNode>& node)
{
    for (shared_ptr<TreeEdge> e : *children)
    {
        if (e->getTarget() == node)
        {
            children->erase(find(children->begin(), children->end(), e));
            break;
        }
    }
}

void TreeNode::calcLeaves(vector<shared_ptr<TreeNode>>& leaves)
{
    if (isLeaf())
    {
        leaves.push_back(shared_from_this());
    }
    else
    {
        for (shared_ptr<TreeEdge> e : *children)
        {
            e->getTarget()->calcLeaves(leaves);
        }
    }
}

<<<<<<< HEAD
void TreeNode::calcLeaves(vector<shared_ptr<TreeNode const>>& leaves) const
{
    if (isLeaf())
    {
        leaves.push_back(shared_from_this());
    }
    else
    {
        for (shared_ptr<TreeEdge> e : *children)
        {
            e->getTarget()->calcLeaves(leaves);
        }
    }
}

void TreeNode::add(const shared_ptr<TreeEdge> edge)
=======
void TreeNode::add(const shared_ptr<TreeEdge>& edge)
>>>>>>> 392cd18d
{
    edge->getTarget()->setParent(shared_from_this());
    children->push_back(edge);
}

bool TreeNode::isLeaf() const
{
    return children->empty();
}

<<<<<<< HEAD
int TreeNode::getIO(shared_ptr<TreeNode const> node) const
=======
int TreeNode::getIO(const shared_ptr<TreeNode>& node) const
>>>>>>> 392cd18d
{
    for (shared_ptr<TreeEdge> e : *children)
    {
        if (e->getTarget() == node)
        {
            return e->getIO();
        }
    }
    exit(EXIT_FAILURE);
}

shared_ptr<TreeEdge> TreeNode::hasEdge(const shared_ptr<TreeEdge>& edge) const
{
    for (shared_ptr<TreeEdge> g : *children)
    {
        if (g->getIO() == edge->getIO())
        {
            return g;
        }
    }
    return nullptr;
}

vector<int> TreeNode::getPath() const
{
    //As all path elements are inserted at the front, a deque is better to use
    //than a vector
    deque<int> path;
    
    shared_ptr<TreeNode const> m = shared_from_this();
    shared_ptr<TreeNode const> n = parent.lock();
    
    while (n != nullptr)
    {
        path.insert(path.begin(), n->getIO(m));
        m = n;
        n = n->getParent().lock();
    }
    //Copy deque to vector. As this is a sequence of contiguous memory access
    //operations, this should be quite fast.
    vector<int> result(path.begin(), path.end());
    
    return result;
}

bool TreeNode::superTreeOf(const shared_ptr<TreeNode>& otherNode) const
{
    
    if (children->size() < otherNode->children->size())
    {
        return false;
    }
    
    for (shared_ptr<TreeEdge> eOther : *otherNode->children)
    {
        int y = eOther->getIO();
        bool yFound = false;
        
        for (shared_ptr<TreeEdge> eMine : *children)
        {
            if (y == eMine->getIO())
            {
                if (!eMine->getTarget()->superTreeOf(eOther->getTarget()))
                {
                    return false;
                }
                yFound = true;
                break;
            }
        }
        
        /*If this node does not have an outgoing edge labelled with y, the nodes differ.*/
        if (!yFound)
        {
            return false;
        }
    }
    return true;
}

bool operator==(TreeNode const & treeNode1, TreeNode const & treeNode2)
{
    if (treeNode1.children->size() != treeNode2.children->size())
    {
        return false;
    }
    
    if (treeNode1.deleted != treeNode2.deleted)
    {
        return false;
    }
    
    /*Now compare the child nodes linked by edges with the same output label.
     Since we are only dealing with observable FSMs, the output label
     uniquely determines the edge and the target node: all outputs
     have been generated from the SAME input.*/
    for (shared_ptr<TreeEdge> e : *treeNode1.children)
    {
        int y = e->getIO();
        bool yFound = false;
        
        for (shared_ptr<TreeEdge> eOther : *treeNode2.children)
        {
            if (y == eOther->getIO())
            {
                if (!(*e->getTarget() == *eOther->getTarget()))
                {
                    return false;
                }
                yFound = true;
                break;
            }
        }
        
        /*If otherNode does not have an outgoing edge labelled with y, the nodes differ.*/
        if (!yFound)
        {
            return false;
        }
        
    }
    return true;
}

bool operator!=(TreeNode const & treeNode1, TreeNode const & treeNode2)
{
    return !(treeNode1 == treeNode2);
}

shared_ptr<TreeNode> TreeNode::add(const int x)
{
    for (shared_ptr<TreeEdge> e : *getChildren())
    {
        if (e->getIO() == x)
        {
            return e->getTarget();
        }
    }
    
    shared_ptr<TreeNode> tgt = make_shared<TreeNode>();
    add(make_shared<TreeEdge>(x, tgt));
    return tgt;
}

void TreeNode::add(vector<int>::const_iterator lstIte, const vector<int>::const_iterator end)
{
    /*There may be no next list element, when this method is called*/
    if (lstIte == end)
    {
        return;
    }
    
    /*Which input is represented by the list iterator?*/
    int x = *lstIte++;
    
    for (shared_ptr<TreeEdge> e : *getChildren())
    {
        /*Is there already an edge labelled with this input?*/
        if (e->getIO() == x)
        {
            /*We do not need to extend the tree, but follow the existing edge*/
            shared_ptr<TreeNode> nTgt = e->getTarget();
            nTgt->add(lstIte, end);
            return;
        }
    }
    
    /*No edge labelled with x exists for this node.
     Therefore one has to be created*/
    shared_ptr<TreeNode> newNode = make_shared<TreeNode>();
    newNode->setParent(shared_from_this());
    getChildren()->push_back(make_shared<TreeEdge>(x, newNode));
    newNode->add(lstIte, end);
}

void TreeNode::add(const IOListContainer & tcl)
{
    /*First delegate the work to the children*/
    for (shared_ptr<TreeEdge> e : *getChildren())
    {
        shared_ptr<TreeNode> nTgt = e->getTarget();
        nTgt->add(tcl);
    }
    
    /*Now append each input sequence in tcl to this node,
     using the special strategy of the add(lstIte) operation*/
    for (vector<int>& lst : *tcl.getIOLists())
    {
        add(lst.cbegin(), lst.cend());
    }
}


int TreeNode::tentativeAddToThisNode(vector<int>::const_iterator start,
                                     vector<int>::const_iterator stop) {
    
    // If we have reached the end, the trace is fully contained in the tree
    if ( start == stop ) return 0;
    
    // If this is a node without children (i.e., a leaf),
    // we just have to extend the tree, without creating a new branch.
    if ( children->empty() ) return 1;
    
    // Now we have to check whether an existing edge
    // is labelled with inout *start
    int x = *start;
    for ( auto e : *children ) {
        if ( e->getIO() == x ) return tentativeAddToThisNode(++start,stop);
    }
    
    // Adding this trace requires a new branch in the tree,
    // this means, an additional test case.
    return 2;
}

int TreeNode::tentativeAddToThisNode(vector<int>::const_iterator start,
                                     vector<int>::const_iterator stop,
                                     std::shared_ptr<TreeNode>& n) {
    
    n = shared_from_this();
    
    // If we have reached the end, the trace is fully contained in the tree
    if ( start == stop ) return 0;
    
    // If this is a node without children (i.e., a leaf),
    // we just have to extend the tree, without creating a new branch.
    if ( children->empty() ) return 1;
    
    // Now we have to check whether an existing edge
    // is labelled with inout *start
    int x = *start;
    for ( auto e : *children ) {
        if ( e->getIO() == x ) {
            shared_ptr<TreeNode> next = e->getTarget();
            return next->tentativeAddToThisNode(++start,stop,n);
        }
    }
    
    // Adding this trace requires a new branch in the tree,
    // this means, an additional test case.
    return 2;
}



void TreeNode::addToThisNode(const IOListContainer& tcl)
{
    /*Append each input sequence in tcl to this node,
     using the special strategy of the add(lstIte) operation*/
    for (vector<int>& lst : *tcl.getIOLists())
    {
        add(lst.cbegin(), lst.cend());
    }
}

void TreeNode::addToThisNode(const vector<int> &lst)
{
    add(lst.cbegin(), lst.cend());
}

shared_ptr<TreeNode> TreeNode::after(vector<int>::const_iterator lstIte, const vector<int>::const_iterator end)
{
    if (lstIte != end)
    {
        int x = *lstIte ++;
        
        for (shared_ptr<TreeEdge> e : *getChildren())
        {
            if (e->getIO() == x)
            {
                return e->getTarget()->after(lstIte, end);
            }
        }
        
        /*Could not find an edge labelled by x*/
        return nullptr;
    }
    
    /*This is the last node reached by the input trace
     represented by iterator trIte. We have processed the
     whole input trace and can therefore return this
     as the final node.*/
    return shared_from_this();
}

std::shared_ptr<TreeNode> TreeNode::after(const int y) const
{
    for (std::shared_ptr<TreeEdge> edge : *children)
    {
        if (edge->getIO() == y)
        {
            return edge->getTarget();
        }
    }
    return nullptr;
}

bool TreeNode::isDefined(int y) const
{
    for (std::shared_ptr<TreeEdge> edge : *children)
    {
        if (edge->getIO() == y)
        {
            return true;
        }
    }
    return false;
}

void TreeNode::calcSize(size_t& theSize) {
    
    theSize++;
    
    for ( auto t : *children) {
        t->getTarget()->calcSize(theSize);
    }
    
}

TreeNode* TreeNode::_clone() const
{
    return new TreeNode( this );
}

std::shared_ptr<TreeNode> TreeNode::Clone() const
{
    std::shared_ptr<TreeNode> copy = std::shared_ptr<TreeNode>(_clone());
    for (auto child: *(copy->children))
    {
        child->getTarget()->setParent(copy);
    }
    return copy;
}

void TreeNode::traverse(vector<int>& v,
                        shared_ptr<vector<vector<int>>> ioll) {
    
    // traverse all edges to child nodes
    for ( auto e : *children ) {
        
        int io = e->getIO();
        shared_ptr<TreeNode> n = e->getTarget();
        v.push_back(io);
        
        n->traverse(v,ioll);
        
        // Pop the last element in v
        v.pop_back();
        
    }
    
    // add v to vector of I/O-lists
    ioll->push_back(v);
    
    
}












<|MERGE_RESOLUTION|>--- conflicted
+++ resolved
@@ -132,7 +132,6 @@
     }
 }
 
-<<<<<<< HEAD
 void TreeNode::calcLeaves(vector<shared_ptr<TreeNode const>>& leaves) const
 {
     if (isLeaf())
@@ -148,10 +147,7 @@
     }
 }
 
-void TreeNode::add(const shared_ptr<TreeEdge> edge)
-=======
 void TreeNode::add(const shared_ptr<TreeEdge>& edge)
->>>>>>> 392cd18d
 {
     edge->getTarget()->setParent(shared_from_this());
     children->push_back(edge);
@@ -162,11 +158,7 @@
     return children->empty();
 }
 
-<<<<<<< HEAD
-int TreeNode::getIO(shared_ptr<TreeNode const> node) const
-=======
-int TreeNode::getIO(const shared_ptr<TreeNode>& node) const
->>>>>>> 392cd18d
+int TreeNode::getIO(const shared_ptr<TreeNode const>& node) const
 {
     for (shared_ptr<TreeEdge> e : *children)
     {
