/*
 * Copyright. Gaël Dottel, Christoph Hilken, and Jan Peleska 2016 - 2021
 *
 * Licensed under the EUPL V.1.1
 */
#include "trees/TreeNode.h"

using namespace std;

TreeNode::TreeNode()
: parent(weak_ptr<TreeNode>()), children(make_shared<vector<shared_ptr<TreeEdge>>>()), deleted(false)
{
    
}

std::shared_ptr<TreeNode> TreeNode::clone() const
{
    shared_ptr<TreeNode> clone = make_shared<TreeNode>();
    clone->getChildren()->reserve(children->size());

    for (const auto& c : *children)
    {
        std::shared_ptr<TreeEdge> childClone = c->clone();
        childClone->getTarget()->setParent(clone);
        clone->getChildren()->push_back(childClone);
    }
    return clone;
}

<<<<<<< HEAD
TreeNode::TreeNode(const TreeNode* other):
    parent(std::weak_ptr<TreeNode>()), children(std::make_shared<std::vector<std::shared_ptr<TreeEdge>>>())
{
    for (std::shared_ptr<TreeEdge> child: *other->children)
    {
        std::shared_ptr<TreeEdge> childCopy = child->Clone();
        children->push_back(childCopy);
    }
    deleted = other->deleted;
}

void TreeNode::setParent(const std::weak_ptr<TreeNode> pparent)
=======
void TreeNode::setParent(const weak_ptr<TreeNode> pparent)
>>>>>>> da07f4f3
{
    parent = pparent;
}

weak_ptr<TreeNode> TreeNode::getParent() const
{
    return parent;
}

void TreeNode::deleteNode()
{
    deleted = true;
    
    if (!isLeaf())
    {
        return;
    }
    
    shared_ptr<TreeNode> c = shared_from_this();
    shared_ptr<TreeNode> t = parent.lock();
    
    while (t != nullptr)
    {
        t->remove(c);
        if (!t->isLeaf())
        {
            break;
        }
        if (!t->isDeleted())
        {
            break;
        }
        c = t;
        t = t->getParent().lock();
    }
}

bool TreeNode::isDeleted() const
{
    return deleted;
}

shared_ptr<vector<shared_ptr<TreeEdge>>> TreeNode::getChildren() const
{
    return children;
}

void TreeNode::remove(const shared_ptr<TreeNode> node)
{
    for (shared_ptr<TreeEdge> e : *children)
    {
        if (e->getTarget() == node)
        {
            children->erase(find(children->begin(), children->end(), e));
            break;
        }
    }
}

void TreeNode::calcLeaves(vector<shared_ptr<TreeNode>>& leaves)
{
    if (isLeaf())
    {
        leaves.push_back(shared_from_this());
    }
    else
    {
        for (shared_ptr<TreeEdge> e : *children)
        {
            e->getTarget()->calcLeaves(leaves);
        }
    }
}

void TreeNode::add(const shared_ptr<TreeEdge> edge)
{
    edge->getTarget()->setParent(shared_from_this());
    children->push_back(edge);
}

bool TreeNode::isLeaf() const
{
    return children->empty();
}

int TreeNode::getIO(const shared_ptr<TreeNode> node) const
{
    for (shared_ptr<TreeEdge> e : *children)
    {
        if (e->getTarget() == node)
        {
            return e->getIO();
        }
    }
    exit(EXIT_FAILURE);
}

shared_ptr<TreeEdge> TreeNode::hasEdge(const shared_ptr<TreeEdge> edge) const
{
    for (shared_ptr<TreeEdge> g : *children)
    {
        if (g->getIO() == edge->getIO())
        {
            return g;
        }
    }
    return nullptr;
}

vector<int> TreeNode::getPath()
{
    vector<int> path;
    
    shared_ptr<TreeNode> m = shared_from_this();
    shared_ptr<TreeNode> n = parent.lock();
    
    while (n != nullptr)
    {
        path.insert(path.begin(), n->getIO(m));
        m = n;
        n = n->getParent().lock();
    }
    
    return path;
}

bool TreeNode::superTreeOf(const shared_ptr<TreeNode> otherNode) const
{
    if (children->size() < otherNode->children->size())
    {
        return false;
    }
    
    for (shared_ptr<TreeEdge> eOther : *otherNode->children)
    {
        int y = eOther->getIO();
        bool yFound = false;
        
        for (shared_ptr<TreeEdge> eMine : *children)
        {
            if (y == eMine->getIO())
            {
                if (!eMine->getTarget()->superTreeOf(eOther->getTarget()))
                {
                    return false;
                }
                yFound = true;
                break;
            }
        }
        
        /*If this node does not have an outgoing edge labelled with y, the nodes differ.*/
        if (!yFound)
        {
            return false;
        }
    }
    return true;
}

bool operator==(TreeNode const & treeNode1, TreeNode const & treeNode2)
{
    if (treeNode1.children->size() != treeNode2.children->size())
    {
        return false;
    }
    
    if (treeNode1.deleted != treeNode2.deleted)
    {
        return false;
    }
    
    /*Now compare the child nodes linked by edges with the same output label.
     Since we are only dealing with observable FSMs, the output label
     uniquely determines the edge and the target node: all outputs
     have been generated from the SAME input.*/
    for (shared_ptr<TreeEdge> e : *treeNode1.children)
    {
        int y = e->getIO();
        bool yFound = false;
        
        for (shared_ptr<TreeEdge> eOther : *treeNode2.children)
        {
            if (y == eOther->getIO())
            {
                if (!(*e->getTarget() == *eOther->getTarget()))
                {
                    return false;
                }
                yFound = true;
                break;
            }
        }
        
        /*If otherNode does not have an outgoing edge labelled with y, the nodes differ.*/
        if (!yFound)
        {
            return false;
        }
        
    }
    return true;
}

<<<<<<< HEAD
bool operator!=(TreeNode const & treeNode1, TreeNode const & treeNode2)
{
    return !(treeNode1 == treeNode2);
}

std::shared_ptr<TreeNode> TreeNode::add(const int x)
=======
shared_ptr<TreeNode> TreeNode::add(const int x)
>>>>>>> da07f4f3
{
    for (shared_ptr<TreeEdge> e : *getChildren())
    {
        if (e->getIO() == x)
        {
            return e->getTarget();
        }
    }
    
    shared_ptr<TreeNode> tgt = make_shared<TreeNode>();
    add(make_shared<TreeEdge>(x, tgt));
    return tgt;
}

void TreeNode::add(vector<int>::const_iterator lstIte, const vector<int>::const_iterator end)
{
    /*There may be no next list element, when this method is called*/
    if (lstIte == end)
    {
        return;
    }
    
    /*Which input is represented by the list iterator?*/
    int x = *lstIte++;
    
    for (shared_ptr<TreeEdge> e : *getChildren())
    {
        /*Is there already an edge labelled with this input?*/
        if (e->getIO() == x)
        {
            /*We do not need to extend the tree, but follow the existing edge*/
            shared_ptr<TreeNode> nTgt = e->getTarget();
            nTgt->add(lstIte, end);
            return;
        }
    }
    
    /*No edge labelled with x exists for this node.
     Therefore one has to be created*/
    shared_ptr<TreeNode> newNode = make_shared<TreeNode>();
    newNode->setParent(shared_from_this());
    getChildren()->push_back(make_shared<TreeEdge>(x, newNode));
    newNode->add(lstIte, end);
}

void TreeNode::add(const IOListContainer & tcl)
{
    /*First delegate the work to the children*/
    for (shared_ptr<TreeEdge> e : *getChildren())
    {
        shared_ptr<TreeNode> nTgt = e->getTarget();
        nTgt->add(tcl);
    }
    
    /*Now append each input sequence in tcl to this node,
     using the special strategy of the add(lstIte) operation*/
    for (vector<int>& lst : *tcl.getIOLists())
    {
        add(lst.cbegin(), lst.cend());
    }
}

void TreeNode::addToThisNode(const IOListContainer& tcl)
{
    /*Append each input sequence in tcl to this node,
     using the special strategy of the add(lstIte) operation*/
    for (vector<int>& lst : *tcl.getIOLists())
    {
        add(lst.cbegin(), lst.cend());
    }
}

void TreeNode::addToThisNode(const vector<int> &lst)
{
    add(lst.cbegin(), lst.cend());
}

shared_ptr<TreeNode> TreeNode::after(vector<int>::const_iterator lstIte, const vector<int>::const_iterator end)
{
    if (lstIte != end)
    {
        int x = *lstIte ++;
        
        for (shared_ptr<TreeEdge> e : *getChildren())
        {
            if (e->getIO() == x)
            {
                return e->getTarget()->after(lstIte, end);
            }
        }
        
        /*Could not find an edge labelled by x*/
        return nullptr;
    }
    
    /*This is the last node reached by the input trace
     represented by iterator trIte. We have processed the
     whole input trace and can therefore return this
     as the final node.*/
    return shared_from_this();
}

std::shared_ptr<TreeNode> TreeNode::after(const int y) const
{
    for (std::shared_ptr<TreeEdge> edge : *children)
    {
        if (edge->getIO() == y)
        {
            return edge->getTarget();
        }
    }
    return nullptr;
}

bool TreeNode::isDefined(int y) const
{
    for (std::shared_ptr<TreeEdge> edge : *children)
    {
        if (edge->getIO() == y)
        {
            return true;
        }
    }
    return false;
}

void TreeNode::calcSize(size_t& theSize) {
    
    theSize++;
    
    for ( auto t : *children) {
        t->getTarget()->calcSize(theSize);
    }
    
}

TreeNode* TreeNode::_clone() const
{
    return new TreeNode( this );
}

<<<<<<< HEAD
std::shared_ptr<TreeNode> TreeNode::Clone() const
{
    std::shared_ptr<TreeNode> copy = std::shared_ptr<TreeNode>(_clone());
    for (auto child: *(copy->children))
    {
        child->getTarget()->setParent(copy);
    }
    return copy;
}
=======

void TreeNode::traverse(vector<int>& v,
                        shared_ptr<vector<vector<int>>> ioll) {
    
    // traverse all edges to child nodes
    for ( auto e : *children ) {
        
        int io = e->getIO();
        shared_ptr<TreeNode> n = e->getTarget();
        v.push_back(io);

        n->traverse(v,ioll);
        
        // Pop the last element in v
        v.pop_back();
        
    }
    
    // add v to vector of I/O-lists
    ioll->push_back(v);
    
    
}


>>>>>>> da07f4f3











<|MERGE_RESOLUTION|>--- conflicted
+++ resolved
@@ -27,7 +27,6 @@
     return clone;
 }
 
-<<<<<<< HEAD
 TreeNode::TreeNode(const TreeNode* other):
     parent(std::weak_ptr<TreeNode>()), children(std::make_shared<std::vector<std::shared_ptr<TreeEdge>>>())
 {
@@ -39,10 +38,7 @@
     deleted = other->deleted;
 }
 
-void TreeNode::setParent(const std::weak_ptr<TreeNode> pparent)
-=======
 void TreeNode::setParent(const weak_ptr<TreeNode> pparent)
->>>>>>> da07f4f3
 {
     parent = pparent;
 }
@@ -247,16 +243,12 @@
     return true;
 }
 
-<<<<<<< HEAD
 bool operator!=(TreeNode const & treeNode1, TreeNode const & treeNode2)
 {
     return !(treeNode1 == treeNode2);
 }
 
-std::shared_ptr<TreeNode> TreeNode::add(const int x)
-=======
 shared_ptr<TreeNode> TreeNode::add(const int x)
->>>>>>> da07f4f3
 {
     for (shared_ptr<TreeEdge> e : *getChildren())
     {
@@ -398,7 +390,6 @@
     return new TreeNode( this );
 }
 
-<<<<<<< HEAD
 std::shared_ptr<TreeNode> TreeNode::Clone() const
 {
     std::shared_ptr<TreeNode> copy = std::shared_ptr<TreeNode>(_clone());
@@ -408,7 +399,6 @@
     }
     return copy;
 }
-=======
 
 void TreeNode::traverse(vector<int>& v,
                         shared_ptr<vector<vector<int>>> ioll) {
@@ -434,15 +424,13 @@
 }
 
 
->>>>>>> da07f4f3
-
-
-
-
-
-
-
-
-
-
-
+
+
+
+
+
+
+
+
+
+
