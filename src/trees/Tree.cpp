--- conflicted
+++ resolved
@@ -15,7 +15,6 @@
 	root->calcLeaves(leaves);
 }
 
-<<<<<<< HEAD
 vector<shared_ptr<TreeNode const>> Tree::calcLeaves() const
 {
     vector<shared_ptr<TreeNode const>> result;
@@ -23,10 +22,7 @@
     return result;
 }
 
-void Tree::remove(const shared_ptr<TreeNode> thisNode, const shared_ptr<TreeNode> otherNode)
-=======
 void Tree::remove(const shared_ptr<TreeNode>& thisNode, const shared_ptr<TreeNode>& otherNode)
->>>>>>> 392cd18d
 {
 	thisNode->deleteNode();
 
@@ -93,11 +89,7 @@
 	return root;
 }
 
-<<<<<<< HEAD
-shared_ptr<Tree> Tree::getSubTree(const shared_ptr<InputTrace> alpha)
-=======
-std::shared_ptr<Tree> Tree::getSubTree(const shared_ptr<InputTrace>& alpha)
->>>>>>> 392cd18d
+shared_ptr<Tree> Tree::getSubTree(const shared_ptr<InputTrace>& alpha)
 {
     shared_ptr<TreeNode> afterAlpha = root->after(alpha->cbegin(), alpha->cend());
     shared_ptr<TreeNode> cpyNode = afterAlpha->clone();
@@ -223,21 +215,17 @@
     return theSize;
 }
 
-<<<<<<< HEAD
+Tree* Tree::_clone() const
+{
+    return new Tree( this );
+}
+
+std::shared_ptr<Tree> Tree::Clone() const
+{
+    return std::shared_ptr<Tree>(_clone());
+}
+
 shared_ptr<Tree> Tree::getPrefixRelationTree(const shared_ptr<Tree> & b)
-=======
-Tree* Tree::_clone() const
-{
-    return new Tree( this );
-}
-
-std::shared_ptr<Tree> Tree::Clone() const
-{
-    return std::shared_ptr<Tree>(_clone());
-}
-
-std::shared_ptr<Tree> Tree::getPrefixRelationTree(const std::shared_ptr<Tree> & b)
->>>>>>> 392cd18d
 {
     IOListContainer aIOlst = getIOLists();
     IOListContainer bIOlst = b->getIOLists();
@@ -278,9 +266,6 @@
 
 }
 
-<<<<<<< HEAD
-
-
 int Tree::tentativeAddToRoot(const std::vector<int>& alpha) {
     return root->tentativeAddToThisNode(alpha.cbegin(), alpha.cend());
 }
@@ -304,15 +289,6 @@
 
 }
 
-
-
-
-
-
-
-
-
-=======
 ostream & operator<<(ostream & out, Tree & t)
 {
     out << t.str();
@@ -344,5 +320,4 @@
         }
     }
     return str;
-}
->>>>>>> 392cd18d
+}