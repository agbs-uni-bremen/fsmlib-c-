--- conflicted
+++ resolved
@@ -7,11 +7,7 @@
 
 using namespace std;
 
-<<<<<<< HEAD
-void OutputTree::printChildrenOutput(ostream& out, const shared_ptr<TreeNode> top, const shared_ptr<int> idNode, const int idInput) const
-=======
-void OutputTree::printChildrenOutput(ostream & out, const shared_ptr<TreeNode>& top, const shared_ptr<int>& idNode, const int idInput) const
->>>>>>> 392cd18d
+void OutputTree::printChildrenOutput(ostream& out, const shared_ptr<TreeNode>& top, const shared_ptr<int>& idNode, const int idInput) const
 {
 	int idNodeBase = *idNode;
 	for (shared_ptr<TreeEdge> edge : *top->getChildren())
@@ -21,21 +17,16 @@
 	}
 }
 
-<<<<<<< HEAD
-OutputTree::OutputTree(const shared_ptr<TreeNode> root,
+OutputTree::OutputTree(const shared_ptr<TreeNode>& root,
                        const InputTrace& inputTrace,
-                       const shared_ptr<FsmPresentationLayer> presentationLayer)
+                       const shared_ptr<FsmPresentationLayer>& presentationLayer)
 	: Tree(root, presentationLayer), inputTrace(inputTrace)
-=======
-OutputTree::OutputTree(const shared_ptr<TreeNode>& root, const InputTrace & inputTrace, const shared_ptr<FsmPresentationLayer>& presentationLayer)
-    : Tree(root, presentationLayer), inputTrace(inputTrace)
 {
 
 }
 
 OutputTree::OutputTree(const OutputTree* other):
     Tree(other), inputTrace(other->inputTrace.get(), other->presentationLayer)
->>>>>>> 392cd18d
 {
 
 }
@@ -45,7 +36,7 @@
     return inputTrace;
 }
 
-bool OutputTree::contains(OutputTree& ot)
+bool OutputTree::contains(const OutputTree& ot) const
 {
     //Get the input traces
     InputTrace myInputs = getInputTrace();
@@ -69,7 +60,6 @@
     return includes(myOutputs.cbegin(), myLast, otherOutputs.cbegin(), otherLast);
 }
 
-<<<<<<< HEAD
 vector<OutputTrace> OutputTree::getOutputTraces() const {
     //Get all traces
     auto lli = getIOLists().getIOLists();
@@ -84,8 +74,6 @@
     return traces;
 }
 
-void OutputTree::toDot(ostream& out) const
-=======
 vector<IOTrace> OutputTree::getOutputsIntersection(OutputTree & ot)
 {
     vector<IOTrace> thisIOTrace;
@@ -116,8 +104,7 @@
     return intersection;
 }
 
-void OutputTree::toDot(ostream & out) const
->>>>>>> 392cd18d
+void OutputTree::toDot(ostream& out) const
 {
 	out << "digraph OutputTree {" << endl;
 	out << "\trankdir=TB;" << endl;//Top -> Bottom, to create a vertical graph
@@ -159,9 +146,6 @@
     
 }
 
-<<<<<<< HEAD
-ostream& operator<<(ostream& out, OutputTree& ot)
-=======
 void OutputTree::toIOTrace(vector<shared_ptr<IOTrace>> &iotrVec) {
     vector<vector<int>> lli = *getIOLists().getIOLists();
     for (vector<int> lst : lli)
@@ -182,8 +166,7 @@
     return std::shared_ptr<OutputTree>(_clone());
 }
 
-ostream & operator<<(ostream & out, OutputTree & ot)
->>>>>>> 392cd18d
+ostream& operator<<(ostream& out, OutputTree& ot)
 {
 	vector<vector<int>> lli = *ot.getIOLists().getIOLists();
 	for (vector<int> lst : lli)
