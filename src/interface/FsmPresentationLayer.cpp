/*
 * Copyright. Gaël Dottel, Christoph Hilken, and Jan Peleska 2016 - 2021
 * 
 * Licensed under the EUPL V.1.1
 */
#include "interface/FsmPresentationLayer.h"
#include <algorithm>

FsmPresentationLayer::FsmPresentationLayer()
{

}

FsmPresentationLayer::FsmPresentationLayer(const FsmPresentationLayer& pl):
    in2String(pl.in2String), out2String(pl.out2String), state2String(pl.state2String)
{

}

FsmPresentationLayer::FsmPresentationLayer(const std::vector<std::string>& in2String, const std::vector<std::string>& out2String, const std::vector<std::string>& state2String)
	: in2String(in2String), out2String(out2String), state2String(state2String)
{

}

FsmPresentationLayer::FsmPresentationLayer(const std::string& inputs, const std::string& outputs, const std::string& states)
{
	std::string line;

	std::ifstream inputsFile(inputs);
	while (getline(inputsFile, line))
	{
		in2String.push_back(line);
	}
	inputsFile.close();


	std::ifstream outputsFile(outputs);
	while (getline(outputsFile, line))
	{
		out2String.push_back(line);
	}
	outputsFile.close();

	std::ifstream statesFile(states);
	while (getline(statesFile, line))
	{
		state2String.push_back(line);
	}
}

<<<<<<< HEAD
=======
void FsmPresentationLayer::setState2String(std::vector<std::string> state2String)
{
    this->state2String = state2String;
}

>>>>>>> 392cd18d
void FsmPresentationLayer::addState2String(std::string name)
{
    state2String.push_back(name);
}

void FsmPresentationLayer::removeState2String(const int index)
{
    if (index >= 0 && state2String.size() > static_cast<size_t>(index))
    {
        state2String.erase(state2String.begin() + index);
    }
}

<<<<<<< HEAD
=======
int FsmPresentationLayer::addOut2String(std::string name)
{
    out2String.push_back(name);
    return static_cast<int>(out2String.size() - 1);
}

int FsmPresentationLayer::addOut2String(const int i, std::string name)
{
    if (static_cast<int>(out2String.size()) <= i)
    {
        return addOut2String(name);
    }
    return static_cast<int>(i);
}

int FsmPresentationLayer::addIn2String(std::string name)
{
    in2String.push_back(name);
    return static_cast<int>(in2String.size() - 1);
}

int FsmPresentationLayer::addIn2String(const int i, std::string name)
{
    if (static_cast<int>(in2String.size()) <= i)
    {
        return addIn2String(name);
    }
    return static_cast<int>(i);
}

void FsmPresentationLayer::truncateState2String(const int index)
{
    if (state2String.size() > static_cast<size_t>(index))
    {
        state2String.erase(state2String.begin() + index, state2String.end());
    }
}

void FsmPresentationLayer::truncateIn2String(const int index)
{
    if (in2String.size() > static_cast<size_t>(index))
    {
        in2String.erase(in2String.begin() + index, in2String.end());
    }
}

void FsmPresentationLayer::truncateOut2String(const int index)
{
    if (out2String.size() > static_cast<size_t>(index))
    {
        out2String.erase(out2String.begin() + index, out2String.end());
    }
}

>>>>>>> 392cd18d
std::string FsmPresentationLayer::getInId(const unsigned int id) const
{
	if (id >= in2String.size())
	{
		return std::to_string(id);
	}
	return in2String.at(id);
}

std::string FsmPresentationLayer::getOutId(const unsigned int id) const
{
	if (id >= out2String.size())
	{
		return std::to_string(id);
	}
	return out2String.at(id);
}

std::string FsmPresentationLayer::getStateId(const unsigned int id, const std::string & prefix) const
{
	if (id >= state2String.size())
	{
		if (prefix.empty())
		{
			return std::to_string(id);
		}
		return prefix + std::to_string(id);
	}
	return state2String.at(id);
}

void FsmPresentationLayer::dumpIn(std::ostream & out) const
{
	for (unsigned int i = 0; i < in2String.size(); ++ i)
	{
		if (i != 0)
		{
			out << std::endl;
		}
		out << in2String.at(i);
	}
}

void FsmPresentationLayer::dumpOut(std::ostream & out) const
{
	for (unsigned int i = 0; i < out2String.size(); ++ i)
	{
		if (i != 0)
		{
			out << std::endl;
		}
		out << out2String.at(i);
	}
}

void FsmPresentationLayer::dumpState(std::ostream & out) const
{
	for (unsigned int i = 0; i < state2String.size(); ++ i)
	{
		if (i != 0)
		{
			out << std::endl;
		}
		out << state2String.at(i);
	}
}

bool FsmPresentationLayer::compare(std::shared_ptr<FsmPresentationLayer> otherPresentationLayer)
{
	if (in2String.size() != otherPresentationLayer->in2String.size())
	{
		return false;
	}

	if (out2String.size() != otherPresentationLayer->out2String.size())
	{
		return false;
	}

	for (unsigned int i = 0; i < in2String.size(); ++ i)
	{
		if (in2String.at(i) != otherPresentationLayer->in2String.at(i))
		{
			return false;
		}
	}

	for (unsigned int i = 0; i < out2String.size(); ++ i)
	{
		if (out2String.at(i) != otherPresentationLayer->out2String.at(i))
		{
			return false;
		}
	}
	return true;
}


int FsmPresentationLayer::in2Num(const std::string& name) {
    
    for ( size_t i = 0; i < in2String.size(); i++ ) {
        if ( in2String[i] == name ) return (int)i;
    }
    
    return -1;
    
}

int FsmPresentationLayer::out2Num(const std::string& name) {
    
    for ( size_t i = 0; i < out2String.size(); i++ ) {
        if ( out2String[i] == name ) return (int)i;
    }
    
    return -1;
}

int FsmPresentationLayer::state2Num(const std::string& name) {
    
    for ( size_t i = 0; i < state2String.size(); i++ ) {
        if ( state2String[i] == name ) return (int)i;
    }
    
    return -1;
}

FsmPresentationLayer& FsmPresentationLayer::operator=(FsmPresentationLayer& other)
{
    if (this != &other)
    {
        in2String = other.in2String;
        out2String = other.out2String;
        state2String = other.state2String;
    }
    return *this;
}











<|MERGE_RESOLUTION|>--- conflicted
+++ resolved
@@ -49,14 +49,11 @@
 	}
 }
 
-<<<<<<< HEAD
-=======
 void FsmPresentationLayer::setState2String(std::vector<std::string> state2String)
 {
     this->state2String = state2String;
 }
 
->>>>>>> 392cd18d
 void FsmPresentationLayer::addState2String(std::string name)
 {
     state2String.push_back(name);
@@ -70,8 +67,6 @@
     }
 }
 
-<<<<<<< HEAD
-=======
 int FsmPresentationLayer::addOut2String(std::string name)
 {
     out2String.push_back(name);
@@ -126,7 +121,6 @@
     }
 }
 
->>>>>>> 392cd18d
 std::string FsmPresentationLayer::getInId(const unsigned int id) const
 {
 	if (id >= in2String.size())
